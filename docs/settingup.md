# Setting up load scenarios

A load scenario is defined in a JSON file with a number of sections.


## Example

* [Load scenario example](./examples/configuration_example.json)

<details>
<summary>connectionSettings</summary>

## Connection settings section

This section of the JSON file contains connection information.

JSON Web Token (JWT), an open standard for creation of access tokens, or WebSocket can be used for authentication. When using JWT, the private key must be available in the path defined by `jwtsettings.keypath`.

* `mode`: Authentication mode
    * `jwt`: JSON Web Token
    * `ws`: WebSocket
* `jwtsettings`: (JWT only) Settings for the JWT connection.
  * `keypath`: Local path to the JWT key file.
  * `jwtheader`: JWT headers as an escaped JSON string. Custom headers to be added to the JWT header.
  * `claims`: JWT claims as an escaped JSON string.
  * `alg`: The signing method used for the JWT. Defaults to `RS512`, if omitted.
      * For keyfiles in RSA format, supports `RS256`, `RS384` or `RS512`.
      * For keyfiles in EC format, supports `ES256`, `ES384` or `ES512`.
* `wssettings`: (WebSocket only) Settings for the WebSocket connection.
* `server`: Qlik Sense host.
* `virtualproxy`: Prefix for the virtual proxy that handles the virtual users.
* `rawurl`: Define the connect URL manually instead letting the `openapp` action do it. **Note**: The protocol must be `wss://` or `ws://`.
* `port`: Set another port than default (`80` for http and `443` for https).
* `security`: Use TLS (SSL) (`true` / `false`).
* `allowuntrusted`: Allow untrusted (for example, self-signed) certificates (`true` / `false`). Defaults to `false`, if omitted.
* `appext`: Replace `app` in the connect URL for the `openapp` action. Defaults to `app`, if omitted.
* `headers`: Headers to use in requests.

### Examples

#### JWT authentication

```json
"connectionSettings": {
    "server": "myserver.com",
    "mode": "jwt",
    "virtualproxy": "jwt",
    "security": true,
    "allowuntrusted": false,
    "jwtsettings": {
        "keypath": "mock.pem",
        "claims": "{\"user\":\"{{.UserName}}\",\"directory\":\"{{.Directory}}\"}"
    }
}
```

* `jwtsettings`:

The strings for `reqheader`, `jwtheader` and `claims` are processed as a GO template where the `User` struct can be used as data:
```golang
struct {
	UserName  string
	Password  string
	Directory string
	}
```
There is also support for the `time.Now` method using the function `now`.

* `jwtheader`:

The entries for message authentication code algorithm, `alg`, and token type, `typ`, are added automatically to the header and should not be included.
    
**Example:** To add a key ID header, `kid`, add the following string:
```json
{
	"jwtheader": "{\"kid\":\"myKeyId\"}"
}
```

* `claims`:

**Example:** For on-premise JWT authentication (with the user and directory set as keys in the QMC), add the following string:
```json
{
	"claims": "{\"user\": \"{{.UserName}}\",\"directory\": \"{{.Directory}}\"}"
}
```
**Example:** To add the time at which the JWT was issued, `iat` ("issued at"), add the following string:
```json
{
	"claims": "{\"iat\":{{now.Unix}}"
}
```
**Example:** To add the expiration time, `exp`, with 5 hours expiration (time.Now uses nanoseconds), add the following string:
```json
{
	"claims": "{\"exp\":{{(now.Add 18000000000000).Unix}}}"
}
```

#### Static header authentication

```json
connectionSettings": {
	"server": "myserver.com",
	"mode": "ws",
	"security": true,
	"virtualproxy" : "header",
	"headers" : {
		"X-Qlik-User-Header" : "{{.UserName}}"
}
```

---
</details>

<details>
<summary>loginSettings</summary>

## Login settings section

This section of the JSON file contains information on the login settings.

* `type`: Type of login request
    * `prefix`: Add a prefix (specified by the `prefix` setting below) to the username, so that it will be `prefix_{session}`.
    * `userlist`: List of users as specified by the `userList` setting below.
    * `none`: Do not add a prefix to the username, so that it will be `{session}`.
* `settings`: 
    * `userList`: List of users for the `userlist` login request type. Directory and password can be specified per user or outside the list of usernames, which means that they are inherited by all users.
  * `prefix`: Prefix to add to the username, so that it will be `prefix_{session}`.
  * `directory`: Directory to set for the users.

### Examples

#### Prefix login request type

```json
"loginSettings": {
   "type": "prefix",
   "settings": {
       "directory": "anydir",
       "prefix": "Nunit"
   }
}
```

#### Userlist login request type

```json
  "loginSettings": {
    "type": "userlist",
    "settings": {
      "userList": [
        {
          "username": "sim1@myhost.example",
          "directory": "anydir1",
          "password": "MyPassword1"
        },
        {
          "username": "sim2@myhost.example"
        }
      ],
      "directory": "anydir2",
      "password": "MyPassword2"
    }
  }
```

---
</details>

<details>
<summary>scenario</summary>

## Scenario section

This section of the JSON file contains the actions that are performed in the load scenario.

### Structure of an action entry

All actions follow the same basic structure: 

* `action`: Name of the action to execute.
* `label`: (optional) Custom string set by the user. This can be used to distinguish the action from other actions of the same type when analyzing the test results.
* `disabled`: (optional) Disable action (`true` / `false`). If set to `true`, the action is not executed.
* `settings`: Most, but not all, actions have a settings section with action-specific settings.

### Example

```json
{
    "action": "actioname",
    "label": "custom label for analysis purposes",
    "disabled": false,
    "settings": {
        
    }
}
```

<details>
<summary>Common actions</summary>

# Common actions

These actions are applicable for most types of Qlik Sense deployments.

**Note:** It is recommended to prepend the actions listed here with an `openapp` action as most of them perform operations in an app context (such as making selections or changing sheets).


<details>
<summary>applybookmark</summary>

## ApplyBookmark action

Apply a bookmark in the current app.

**Note:** Specify *either* `title` *or* `id`, not both.

* `title`: Name of the bookmark (supports the use of [variables](#session_variables)).
* `id`: ID of the bookmark.
* `selectionsonly`: Apply selections only.

### Example

```json
{
    "action": "applybookmark",
    "settings": {
        "title": "My bookmark"
    }
}
```

---
</details>

<details>
<summary>askhubadvisor</summary>

## AskHubAdvisor action

Perform a query in the Qlik Sense hub insight advisor.
* `querysource`: The source from which queries will be randomly picked.
    * `file`: Read queries from file defined by `file`.
    * `querylist`: Read queries from list defined by `querylist`.
* `querylist`: A list of queries. Plain strings are supported and will get a weight of `1`.
  * `weight`: A weight to set probablility of query being peformed.
  * `query`: A query sentence.
* `lang`: Query language.
* `maxfollowup`: The maximum depth of followup queries asked. A value of `0` means that a query from querysource is performed without followup queries.
* `file`: Path to query file.
* `app`: Optional name of app to pick in followup queries. If not set, a random app is picked.
* `saveimages`: Save images of charts to file.
* `saveimagefile`: File name of saved images. Defaults to server side file name. Supports [Session Variables](https://github.com/qlik-trial/gopherciser-oss/blob/master/docs/settingup.md#session-variables).
* `thinktime`: Settings for the `thinktime` action, which is automatically inserted before each followup.
  * `type`: Type of think time
      * `static`: Static think time, defined by `delay`.
      * `uniform`: Random think time with uniform distribution, defined by `mean` and `dev`.
  * `delay`: Delay (seconds), used with type `static`.
  * `mean`: Mean (seconds), used with type `uniform`.
  * `dev`: Deviation (seconds) from `mean` value, used with type `uniform`.

### Examples

#### Pick queries from file

```json
{
    "action": "AskHubAdvisor",
    "settings": {
        "querysource": "file",
        "file": "queries.txt"
    }
}
```

The file `queries.txt` contains one query and an optional weight per line. The line format is `[WEIGHT;]QUERY`.
```txt
show sales per country
5; what is the lowest price of shoes
```

#### Pick queries from list

```json
{
    "action": "AskHubAdvisor",
    "settings": {
        "querysource": "querylist",
        "querylist": ["show sales per country", "what is the lowest price of shoes"]
    }
}
```

#### Perform followup queries if possible (default: 0)

```json
{
    "action": "AskHubAdvisor",
    "settings": {
        "querysource": "querylist",
        "querylist": ["show sales per country", "what is the lowest price of shoes"],
        "maxfollowup": 3
    }
}
```

#### Change lanuage (default: "en")

```json
{
    "action": "AskHubAdvisor",
    "settings": {
        "querysource": "querylist",
        "querylist": ["show sales per country", "what is the lowest price of shoes"],
        "lang": "fr"
    }
}
```

#### Weights in querylist

```json
{
    "action": "AskHubAdvisor",
    "settings": {
        "querysource": "querylist",
        "querylist": [
            {
                "query": "show sales per country",
                "weight": 5,
            },
            "what is the lowest price of shoes"
        ]
    }
}
```

#### Thinktime before followup queries

See detailed examples of settings in the documentation for thinktime action.

```json
{
    "action": "AskHubAdvisor",
    "settings": {
        "querysource": "querylist",
        "querylist": [
            "what is the lowest price of shoes"
        ],
        "maxfollowup": 5,
        "thinktime": {
            "type": "static",
            "delay": 5
        }
    }
}
```

#### Save chart images to file

```json
{
    "action": "AskHubAdvisor",
    "settings": {
        "querysource": "querylist",
        "querylist": [
            "show price per shoe type"
        ],
        "maxfollowup": 5,
        "saveimages": true
    }
}
```

#### Save chart images to file with custom name

The `saveimagefile` file name template setting supports
[Session Variables](https://github.com/qlik-trial/gopherciser-oss/blob/master/docs/settingup.md#session-variables).
You can apart from session variables include the following action local variables in the `saveimagefile` file name template:
- .Local.ImageCount - _the number of images written to file_
- .Local.ServerFileName - _the server side name of image file_
- .Local.Query - _the query sentence_
- .Local.AppName - _the name of app, if any app, where query is asked_
- .Local.AppID - _the id of app, if any app, where query is asked_

```json
{
    "action": "AskHubAdvisor",
    "settings": {
        "querysource": "querylist",
        "querylist": [
            "show price per shoe type"
        ],
        "maxfollowup": 5,
        "saveimages": true,
        "saveimagefile": "{{.Local.Query}}--app-{{.Local.AppName}}--user-{{.UserName}}--thread-{{.Thread}}--session-{{.Session}}"
    }
}
```

---
</details>

<details>
<summary>changesheet</summary>

## ChangeSheet action

Change to a new sheet, unsubscribe to the currently subscribed objects, and subscribe to all objects on the new sheet.

The action supports getting data from the following objects:

* Listbox
* Filter pane
* Bar chart
* Scatter plot
* Map (only the first layer)
* Combo chart
* Table
* Pivot table
* Line chart
* Pie chart
* Tree map
* Text-Image
* KPI
* Gauge
* Box plot
* Distribution plot
* Histogram
* Auto chart (including any support generated visualization from this list)
* Waterfall chart

* `id`: GUID of the sheet to change to.

### Example

```json
{
     "label": "Change Sheet Dashboard",
     "action": "ChangeSheet",
     "settings": {
         "id": "TFJhh"
     }
}
```

---
</details>

<details>
<summary>clearall</summary>

## ClearAll action

Clear all selections in an app.


### Example

```json
{
    "action": "clearall",
    "label": "Clear all selections (1)"
}
```

---
</details>

<details>
<summary>clearfield</summary>

## ClearField action

Clear selections in a field.

* `name`: Name of field to clear.

### Example

```json
{
    "action": "clearfield",
    "label": "Clear selections in Alpha",
    "settings" : {
        "name": "Alpha"
    }
}
```

---
</details>

<details>
<summary>clickactionbutton</summary>

## ClickActionButton action

A `ClickActionButton`-action simulates clicking an _action-button_. An _action-button_ is a sheet item which, when clicked, executes a series of actions. The series of actions contained by an action-button begins with any number _generic button-actions_ and ends with an optional _navigation button-action_.

### Supported button-actions
#### Generic button-actions
- Apply bookmark
- Move backward in all selections
- Move forward in all selections
- Lock all selections
- Clear all selections
- Lock field
- Unlock field
- Select all in field
- Select alternatives in field
- Select excluded in field
- Select possible in field
- Select values matching search criteria in field
- Clear selection in field
- Toggle selection in field
- Set value of variable

#### Navigation button-actions
- Change to first sheet
- Change to last sheet
- Change to previous sheet
- Change sheet by name
- Change sheet by ID
* `id`: ID of the action-button to click.

### Examples

```json
{
     "label": "ClickActionButton",
     "action": "ClickActionButton",
     "settings": {
         "id": "951e2eee-ad49-4f6a-bdfe-e9e3dddeb2cd"
     }
}
```

---
</details>

<details>
<summary>containertab</summary>

## Containertab action

A `Containertab` action simulates switching the active object in a `container` object.

* `mode`: Mode for container tab switching, one of: `objectid`, `random` or `index`.
    * `objectid`: Switch to tab with object defined by `objectid`.
    * `random`: Switch to a random visible tab within the container.
    * `index`: Switch to tab with zero based index defined but `index`.
* `containerid`: ID of the container object.
* `objectid`: ID of the object to set as active, used with mode `objectid`.
* `index`: Zero based index of tab to switch to, used with mode `index`.

### Examples

```json
{
  "label": "Switch to object qwerty in container object XYZ",
  "action": "containertab",
  "settings": {
    "containerid": "xyz",
    "mode": "id",
    "objectid" : "qwerty"
  }
}
```

```json
{
  "label": "Switch to random object in container object XYZ",
  "action": "containertab",
  "settings": {
    "containerid": "xyz",
    "mode": "random"
  }
}
```

```json
{
  "label": "Switch to object in first tab in container object XYZ",
  "action": "containertab",
  "settings": {
    "containerid": "xyz",
    "mode": "index",
    "index": 0
  }
}
```

---
</details>

<details>
<summary>createbookmark</summary>

## CreateBookmark action

Create a bookmark from the current selection and selected sheet.

**Note:** Both `title` and `id` can be used to identify the bookmark in subsequent actions. 

* `title`: Name of the bookmark (supports the use of [variables](#session_variables)).
* `id`: ID of the bookmark.
* `description`: (optional) Description of the bookmark to create.
* `nosheet`: Do not include the sheet location in the bookmark.
* `savelayout`: Include the layout in the bookmark.

### Example

```json
{
    "action": "createbookmark",
    "settings": {
        "title": "my bookmark",
        "description": "This bookmark contains some interesting selections"
    }
}
```

---
</details>

<details>
<summary>createsheet</summary>

## CreateSheet action

Create a new sheet in the current app.

* `id`: (optional) ID to be used to identify the sheet in any subsequent `changesheet`, `duplicatesheet`, `publishsheet` or `unpublishsheet` action.
* `title`: Name of the sheet to create.
* `description`: (optional) Description of the sheet to create.

### Example

```json
{
    "action": "createsheet",
    "settings": {
        "title" : "Generated sheet"
    }
}
```

---
</details>

<details>
<summary>deletebookmark</summary>

## DeleteBookmark action

Delete one or more bookmarks in the current app.

**Note:** Specify *either* `title` *or* `id`, not both.

* `title`: Name of the bookmark (supports the use of [variables](#session_variables)).
* `id`: ID of the bookmark.
* `mode`: 
    * `single`: Delete one bookmark that matches the specified `title` or `id` in the current app.
    * `matching`: Delete all bookmarks with the specified `title` in the current app.
    * `all`: Delete all bookmarks in the current app.

### Example

```json
{
    "action": "deletebookmark",
    "settings": {
        "mode": "single",
        "title": "My bookmark"
    }
}
```

---
</details>

<details>
<summary>deletesheet</summary>

## DeleteSheet action

Delete one or more sheets in the current app.

**Note:** Specify *either* `title` *or* `id`, not both.

* `mode`: 
    * `single`: Delete one sheet that matches the specified `title` or `id` in the current app.
    * `matching`: Delete all sheets with the specified `title` in the current app.
    * `allunpublished`: Delete all unpublished sheets in the current app.
* `title`: (optional) Name of the sheet to delete.
* `id`: (optional) GUID of the sheet to delete.

### Example

```json
{
    "action": "deletesheet",
    "settings": {
        "mode": "matching",
        "title": "Test sheet"
    }
}
```

---
</details>

<details>
<summary>disconnectapp</summary>

## DisconnectApp action

Disconnect from an already connected app.


### Example

```json
{
    "label": "Disconnect from server",
    "action" : "disconnectapp"
}
```

---
</details>

<details>
<summary>disconnectenvironment</summary>

## DisconnectEnvironment action

Disconnect from an environment. This action will disconnect open websockets towards sense and events. The action is not needed for most scenarios, however if a scenario mixes different types of environmentsor uses custom actions towards external environment, it should be used directly after the last action towards the environment.

Since the action also disconnects any open websocket to Sense apps, it does not need to be preceeded with a `disconnectapp` action.


### Example

```json
{
    "label": "Disconnect from environment",
    "action" : "disconnectenvironment"
}
```

---
</details>

<details>
<summary>dosave</summary>

## DoSave action

`DoSave` issues a command to engine to save the currently open app. If the simulated user does not have permission to save the app it will result in an error.

### Example

```json
{
    "label": "Save MyApp",
    "action" : "dosave"
}
```

---
</details>

<details>
<summary>duplicatesheet</summary>

## DuplicateSheet action

Duplicate a sheet, including all objects.

* `id`: ID of the sheet to clone.
* `changesheet`: Clear the objects currently subscribed to and then subribe to all objects on the cloned sheet (which essentially corresponds to using the `changesheet` action to go to the cloned sheet) (`true` / `false`). Defaults to `false`, if omitted.
* `save`: Execute `saveobjects` after the cloning operation to save all modified objects (`true` / `false`). Defaults to `false`, if omitted.
* `cloneid`: (optional) ID to be used to identify the sheet in any subsequent `changesheet`, `duplicatesheet`, `publishsheet` or `unpublishsheet` action.

### Example

```json
{
    "action": "duplicatesheet",
    "label": "Duplicate sheet1",
    "settings":{
        "id" : "mBshXB",
        "save": true,
        "changesheet": true
    }
}
```

---
</details>

<details>
<summary>iterated</summary>

## Iterated action

Loop one or more actions.

**Note:** This action does not require an app context (that is, it does not have to be prepended with an `openapp` action).

* `iterations`: Number of loops.
* `actions`: Actions to iterate
  * `action`: Name of the action to execute.
  * `label`: (optional) Custom string set by the user. This can be used to distinguish the action from other actions of the same type when analyzing the test results.
  * `disabled`: (optional) Disable action (`true` / `false`). If set to `true`, the action is not executed.
  * `settings`: Most, but not all, actions have a settings section with action-specific settings.

### Example

```json
//Visit all sheets twice
{
     "action": "iterated",
     "label": "",
     "settings": {
         "iterations" : 2,
         "actions" : [
            {
                 "action": "sheetchanger"
            },
            {
                "action": "thinktime",
                "settings": {
                    "type": "static",
                    "delay": 5
                }
            }
         ]
     }
}
```

---
</details>

<details>
<summary>listboxselect</summary>

## ListBoxSelect action

Perform list object specific selectiontypes in listbox.


* `id`: ID of the listbox in which to select values.
* `type`: Selection type.
    * `all`: Select all values.
    * `alternative`: Select alternative values.
    * `excluded`: Select excluded values.
    * `possible`: Select possible values.
* `accept`: Accept or abort selection after selection (only used with `wrap`) (`true` / `false`).
* `wrap`: Wrap selection with Begin / End selection requests (`true` / `false`).

### Examples

```json
{
     "label": "ListBoxSelect",
     "action": "ListBoxSelect",
     "settings": {
         "id": "951e2eee-ad49-4f6a-bdfe-e9e3dddeb2cd",
         "type": "all",
         "wrap": true,
         "accept": true
     }
}
```

---
</details>

<details>
<summary>openapp</summary>

## OpenApp action

Open an app.

**Note:** If the app name is used to specify which app to open, this action cannot be the first action in the scenario. It must be preceded by an action that can populate the artifact map, such as `openhub`.

* `appmode`: App selection mode
    * `current`: (default) Use the current app, selected by an app selection in a previous action
    * `guid`: Use the app GUID specified by the `app` parameter.
    * `name`: Use the app name specified by the `app` parameter.
    * `random`: Select a random app from the artifact map, which is filled by e.g. `openhub`
    * `randomnamefromlist`: Select a random app from a list of app names. The `list` parameter should contain a list of app names.
    * `randomguidfromlist`: Select a random app from a list of app GUIDs. The `list` parameter should contain a list of app GUIDs.
    * `randomnamefromfile`: Select a random app from a file with app names. The `filename` parameter should contain the path to a file in which each line represents an app name.
    * `randomguidfromfile`: Select a random app from a file with app GUIDs. The `filename` parameter should contain the path to a file in which each line represents an app GUID.
    * `round`: Select an app from the artifact map according to the round-robin principle.
    * `roundnamefromlist`: Select an app from a list of app names according to the round-robin principle. The `list` parameter should contain a list of app names.
    * `roundguidfromlist`: Select an app from a list of app GUIDs according to the round-robin principle. The `list` parameter should contain a list of app GUIDs.
    * `roundnamefromfile`: Select an app from a file with app names according to the round-robin principle. The `filename` parameter should contain the path to a file in which each line represents an app name.
    * `roundguidfromfile`: Select an app from a file with app GUIDs according to the round-robin principle. The `filename` parameter should contain the path to a file in which each line represents an app GUID.
* `app`: App name or app GUID (supports the use of [session variables](#session_variables)). Used with `appmode` set to `guid` or `name`.
* `list`: List of apps. Used with `appmode` set to `randomnamefromlist`, `randomguidfromlist`, `roundnamefromlist` or `roundguidfromlist`.
* `filename`: Path to a file in which each line represents an app. Used with `appmode` set to `randomnamefromfile`, `randomguidfromfile`, `roundnamefromfile` or `roundguidfromfile`.
* `unique`: Create unqiue engine session not re-using session from previous connection with same user. Defaults to false.

### Examples

```json
{
     "label": "OpenApp",
     "action": "OpenApp",
     "settings": {
         "appmode": "guid",
         "app": "7967af99-68b6-464a-86de-81de8937dd56"
     }
}
```
```json
{
     "label": "OpenApp",
     "action": "OpenApp",
     "settings": {
         "appmode": "randomguidfromlist",
         "list": ["7967af99-68b6-464a-86de-81de8937dd56", "ca1a9720-0f42-48e5-baa5-597dd11b6cad"]
     }
}
```

---
</details>

<details>
<summary>productversion</summary>

## ProductVersion action

Request the product version from the server and, optionally, save it to the log. This is a lightweight request that can be used as a keep-alive message in a loop.

* `log`: Save the product version to the log (`true` / `false`). Defaults to `false`, if omitted.

### Example

```json
//Keep-alive loop
{
    "action": "iterated",
    "settings" : {
        "iterations" : 10,
        "actions" : [
            {
                "action" : "productversion"
            },
            {
                "action": "thinktime",
                "settings": {
                    "type": "static",
                    "delay": 30
                }
            }
        ]
    }
}
```

---
</details>

<details>
<summary>publishbookmark</summary>

## PublishBookmark action

Publish a bookmark.

**Note:** Specify *either* `title` *or* `id`, not both.

* `title`: Name of the bookmark (supports the use of [variables](#session_variables)).
* `id`: ID of the bookmark.

### Example

Publish the bookmark with `id` "bookmark1" that was created earlier on in the script.

```json
{
    "label" : "Publish bookmark 1",
    "action": "publishbookmark",
    "disabled" : false,
    "settings" : {
        "id" : "bookmark1"
    }
}
```

Publish the bookmark with the `title` "bookmark of testuser", where "testuser" is the username of the simulated user.

```json
{
    "label" : "Publish bookmark 2",
    "action": "publishbookmark",
    "disabled" : false,
    "settings" : {
        "title" : "bookmark of {{.UserName}}"
    }
}
```

---
</details>

<details>
<summary>publishsheet</summary>

## PublishSheet action

Publish sheets in the current app.

* `mode`: 
    * `allsheets`: Publish all sheets in the app.
    * `sheetids`: Only publish the sheets specified by the `sheetIds` array.
* `sheetIds`: (optional) Array of sheet IDs for the `sheetids` mode.

### Example
```json
{
     "label": "PublishSheets",
     "action": "publishsheet",
     "settings": {
       "mode": "sheetids",
       "sheetIds": ["qmGcYS", "bKbmgT"]
     }
}
```

---
</details>

<details>
<summary>randomaction</summary>

## RandomAction action

Randomly select other actions to perform. This meta-action can be used as a starting point for your testing efforts, to simplify script authoring or to add background load.

`randomaction` accepts a list of action types between which to randomize. An execution of `randomaction` executes one or more of the listed actions (as determined by the `iterations` parameter), randomly chosen by a weighted probability. If nothing else is specified, each action has a default random mode that is used. An override is done by specifying one or more parameters of the original action.

Each action executed by `randomaction` is followed by a customizable `thinktime`.

**Note:** The recommended way to use this action is to prepend it with an `openapp` and a `changesheet` action as this ensures that a sheet is always in context.

* `actions`: List of actions from which to randomly pick an action to execute. Each item has a number of possible parameters.
  * `type`: Type of action
      * `thinktime`: See the `thinktime` action.
      * `sheetobjectselection`: Make random selections within objects visible on the current sheet. See the `select` action.
      * `changesheet`: See the `changesheet` action.
      * `clearall`: See the `clearall` action.
  * `weight`: The probabilistic weight of the action, specified as an integer. This number is proportional to the likelihood of the specified action, and is used as a weight in a uniform random selection.
  * `overrides`: (optional) Static overrides to the action. The overrides can include any or all of the settings from the original action, as determined by the `type` field. If nothing is specified, the default values are used.
* `thinktimesettings`: Settings for the `thinktime` action, which is automatically inserted after every randomized action.
  * `type`: Type of think time
      * `static`: Static think time, defined by `delay`.
      * `uniform`: Random think time with uniform distribution, defined by `mean` and `dev`.
  * `delay`: Delay (seconds), used with type `static`.
  * `mean`: Mean (seconds), used with type `uniform`.
  * `dev`: Deviation (seconds) from `mean` value, used with type `uniform`.
* `iterations`: Number of random actions to perform.

### Random action defaults

The following default values are used for the different actions:

* `thinktime`: Mirrors the configuration of `thinktimesettings`
* `sheetobjectselection`:

```json
{
     "settings": 
     {
         "id": <UNIFORMLY RANDOMIZED>,
         "type": "RandomFromAll",
         "min": 1,
         "max": 2,
         "accept": true
     }
}
```

* `changesheet`:

```json
{
     "settings": 
     {
         "id": <UNIFORMLY RANDOMIZED>
     }
}
```

* `clearall`:

```json
{
     "settings": 
     {
     }
}
```

### Examples

#### Generating a background load by executing 5 random actions

```json
{
    "action": "RandomAction",
    "settings": {
        "iterations": 5,
        "actions": [
            {
                "type": "thinktime",
                "weight": 1
            },
            {
                "type": "sheetobjectselection",
                "weight": 3
            },
            {
                "type": "changesheet",
                "weight": 5
            },
            {
                "type": "clearall",
                "weight": 1
            }
        ],
        "thinktimesettings": {
            "type": "uniform",
            "mean": 10,
            "dev": 5
        }
    }
}
```

#### Making random selections from excluded values

```json
{
    "action": "RandomAction",
    "settings": {
        "iterations": 1,
        "actions": [
            {
                "type": "sheetobjectselection",
                "weight": 1,
                "overrides": {
                  "type": "RandomFromExcluded",
                  "min": 1,
                  "max": 5
                }
            }
        ],
        "thinktimesettings": {
            "type": "static",
            "delay": 1
        }
    }
}
```

---
</details>

<details>
<summary>reload</summary>

## Reload action

Reload the current app by simulating selecting **Load data** in the Data load editor. To select an app, preceed this action with an `openapp` action.

* `mode`: Error handling during the reload operation
    * `default`: Use the default error handling.
    * `abend`: Stop reloading the script, if an error occurs.
    * `ignore`: Continue reloading the script even if an error is detected in the script.
* `partial`: Enable partial reload (`true` / `false`). This allows you to add data to an app without reloading all data. Defaults to `false`, if omitted.
* `log`: Save the reload log as a field in the output (`true` / `false`). Defaults to `false`, if omitted. **Note:** This should only be used when needed as the reload log can become very large.

### Example

```json
{
    "action": "reload",
    "settings": {
        "mode" : "default",
        "partial": false
    }
}
```

---
</details>

<details>
<summary>select</summary>

## Select action

Select random values in an object.

See the [Limitations](README.md#limitations) section in the README.md file for limitations related to this action.
 
* `id`: ID of the object in which to select values.
* `type`: Selection type
    * `randomfromall`: Randomly select within all values of the symbol table.
    * `randomfromenabled`: Randomly select within the white and light grey values on the first data page.
    * `randomfromexcluded`: Randomly select within the dark grey values on the first data page.
    * `randomdeselect`: Randomly deselect values on the first data page.
    * `values`: Select specific element values, defined by `values` array.
* `accept`: Accept or abort selection after selection (only used with `wrap`) (`true` / `false`).
* `wrap`: Wrap selection with Begin / End selection requests (`true` / `false`).
* `min`: Minimum number of selections to make.
* `max`: Maximum number of selections to make.
* `dim`: Dimension / column in which to select.
* `values`: Array of element values to select when using selection type `values`. These are the element values for a selection, not the values seen by the user.

### Example

Randomly select among all the values in object `RZmvzbF`.

```json
{
     "label": "ListBox Year",
     "action": "Select",
     "settings": {
         "id": "RZmvzbF",
         "type": "RandomFromAll",
         "accept": true,
         "wrap": false,
         "min": 1,
         "max": 3,
         "dim": 0
     }
}
```

Randomly select among all the enabled values (a.k.a "white" values) in object `RZmvzbF`.

```json
{
     "label": "ListBox Year",
     "action": "Select",
     "settings": {
         "id": "RZmvzbF",
         "type": "RandomFromEnabled",
         "accept": true,
         "wrap": false,
         "min": 1,
         "max": 3,
         "dim": 0
     }
}
```

#### Statically selecting specific values

This example selects specific element values in object `RZmvzbF`. These are the values which can be seen in a selection when e.g. inspecting traffic, it is not the data values presented to the user. E.g. when loading a table in the following order by a Sense loadscript:

```
Beta
Alpha
Gamma
```

which might be presented to the user sorted as

```
Alpha
Beta
Gamma
```

The element values will be Beta=0, Alpha=1 and Gamma=2.

To statically select "Gamma" in this case:

```json
{
     "label": "Select Gammma",
     "action": "Select",
     "settings": {
         "id": "RZmvzbF",
         "type": "values",
         "accept": true,
         "wrap": false,
         "values" : [2],
         "dim": 0
     }
}
```

---
</details>

<details>
<summary>setscript</summary>

## SetScript action

Set the load script for the current app. To load the data from the script, use the `reload` action after the `setscript` action.

* `script`: Load script for the app (written as a string).

### Example

```json
{
    "action": "setscript",
    "settings": {
        "script" : "Characters:\nLoad Chr(RecNo()+Ord('A')-1) as Alpha, RecNo() as Num autogenerate 26;"
    }
}
```

---
</details>

<details>
<<<<<<< HEAD
<summary>setscriptvar</summary>

## SetScriptVar action

Sets a variable which can be used within the same session. Cannot be accessed across different simulated users.

* `name`: Name of variable to set. Will overwrite any existing variable with same name.
* `type`: Type of the variable.
    * `string`: Variable of type string e.g. `my var value`.
    * `int`: Variable of type integer e.g. `6`.
    * `array`: Variable of type arrat e.g. `[1, 2, 3]`.
* `value`: Value to set to variable (supports the use of [session variables](#session_variables)).
* `sep`: *Missing documentation*

### Example

Create a variable containing a string and use it in openapp.

```json
{
    "action": "setscriptvar",
    "settings": {
        "name": "mylocalvar",
        "type": "string",
        "value": "My app Name with number for session {{ .Session }}"
    }
},
{
    "action": "openapp",
    "settings": {
        "appmode": "name",
        "app": "{{ .ScriptVars.mylocalvar }}"
    }
}
```

Create a variable containing an integer and use it in a loop creating bookmarks numbered 1 to 5. Then in a different loop reset variable and delete the bookmarks.

```json
{
    "action": "setscriptvar",
    "settings": {
        "name": "BookmarkCounter",
        "type": "int",
        "value": "0"
    }
},
{
    "action": "iterated",
    "settings": {
        "iterations": 5,
        "actions": [
            {
                "action": "setscriptvar",
                "settings": {
                    "name": "BookmarkCounter",
                    "type": "int",
                    "value": "{{ add .ScriptVars.BookmarkCounter 1 }}"
                }
            },
            {
                "action": "createbookmark",
                "settings": {
                    "title": "Bookmark {{ .ScriptVars.BookmarkCounter }}",
                    "description": "This bookmark contains some interesting selections"
                }
            }
            
        ]
    }
},
{
    "action": "setscriptvar",
    "settings": {
        "name": "BookmarkCounter",
        "type": "int",
        "value": "0"
    }
},
{
    "action": "iterated",
    "disabled": false,
    "settings": {
        "iterations": 3,
        "actions": [
            {
                "action": "setscriptvar",
                "settings": {
                    "name": "BookmarkCounter",
                    "type": "int",
                    "value": "{{ .ScriptVars.BookmarkCounter | add 1}}"
                }
            },
            {
                "action": "deletebookmark",
                "settings": {
                    "mode": "single",
                    "title": "Bookmark {{ $element:=range.ScriptVars.BookmarkCounter }} {{ $element }}{{ end }}"
                }
            }
        ]
    }
}
```

Combine two variables `MyArrayVar` and `BookmarkCounter` to create 3 bookmarks with the names `Bookmark one`, `Bookmark two` and `Bookmark three`.

```json
{
    "action": "setscriptvar",
    "settings": {
        "name": "MyArrayVar",
        "type": "array",
        "value": "one,two,three,four,five",
        "sep": ","
    }           
},
{
    "action": "setscriptvar",
    "settings": {
        "name": "BookmarkCounter",
        "type": "int",
        "value": "0"
    }
},
{
    "action": "iterated",
    "disabled": false,
    "settings": {
        "iterations": 3,
        "actions": [
            {
                "action": "createbookmark",
                "settings": {
                    "title": "Bookmark {{ index .ScriptVars.MyArrayVar .ScriptVars.BookmarkCounter }}",
                    "description": "This bookmark contains some interesting selections"
                }
            },
            {
                "action": "setscriptvar",
                "settings": {
                    "name": "BookmarkCounter",
                    "type": "int",
                    "value": "{{ .ScriptVars.BookmarkCounter | add 1}}"
                }
            }
        ]
    }
}
 ```
=======
<summary>setsensevariable</summary>

## SetSenseVariable action

Sets a Qlik Sense variable on a sheet in the open app.

* `name`: Name of the Qlik Sense variable to set.
* `value`: Value to set the Qlik Sense variable to.

### Example

Set a variable to 2000

```json
{
     "name": "vSampling",
     "value": "2000"
}
```
>>>>>>> 505fe6b3
---
</details>

<details>
<summary>sheetchanger</summary>

## SheetChanger action

Create and execute a `changesheet` action for each sheet in an app. This can be used to cache the inital state for all objects or, by chaining two subsequent `sheetchanger` actions, to measure how well the calculations in an app utilize the cache.


### Example

```json
{
    "label" : "Sheetchanger uncached",
    "action": "sheetchanger"
},
{
    "label" : "Sheetchanger cached",
    "action": "sheetchanger"
}
```

---
</details>

<details>
<summary>subscribeobjects</summary>

## Subscribeobjects action

Subscribe to any object in the currently active app.

* `clear`: Remove any previously subscribed objects from the subscription list.
* `ids`: List of object IDs to subscribe to.

### Example

Subscribe to two objects in the currently active app and remove any previous subscriptions. 

```json
{
    "action" : "subscribeobjects",
    "label" : "clear subscriptions and subscribe to mBshXB and f2a50cb3-a7e1-40ac-a015-bc4378773312",
     "disabled": false,
    "settings" : {
        "clear" : true,
        "ids" : ["mBshXB", "f2a50cb3-a7e1-40ac-a015-bc4378773312"]
    }
}
```

Subscribe to an additional single object (or a list of objects) in the currently active app, adding the new subscription to any previous subscriptions.

```json
{
    "action" : "subscribeobjects",
    "label" : "add c430d8e2-0f05-49f1-aa6f-7234e325dc35 to currently subscribed objects",
     "disabled": false,
    "settings" : {
        "clear" : false,
        "ids" : ["c430d8e2-0f05-49f1-aa6f-7234e325dc35"]
    }
}
```
---
</details>

<details>
<summary>thinktime</summary>

## ThinkTime action

Simulate user think time.

**Note:** This action does not require an app context (that is, it does not have to be prepended with an `openapp` action).

* `type`: Type of think time
    * `static`: Static think time, defined by `delay`.
    * `uniform`: Random think time with uniform distribution, defined by `mean` and `dev`.
* `delay`: Delay (seconds), used with type `static`.
* `mean`: Mean (seconds), used with type `uniform`.
* `dev`: Deviation (seconds) from `mean` value, used with type `uniform`.

### Examples

#### ThinkTime uniform

This simulates a think time of 10 to 15 seconds.

```json
{
     "label": "TimerDelay",
     "action": "thinktime",
     "settings": {
         "type": "uniform",
         "mean": 12.5,
         "dev": 2.5
     } 
} 
```

#### ThinkTime constant

This simulates a think time of 5 seconds.

```json
{
     "label": "TimerDelay",
     "action": "thinktime",
     "settings": {
         "type": "static",
         "delay": 5
     }
}
```

---
</details>

<details>
<summary>unpublishbookmark</summary>

## UnpublishBookmark action

Unpublish a bookmark.

**Note:** Specify *either* `title` *or* `id`, not both.

* `title`: Name of the bookmark (supports the use of [variables](#session_variables)).
* `id`: ID of the bookmark.

### Example

Unpublish the bookmark with `id` "bookmark1" that was created earlier on in the script.

```json
{
    "label" : "Unpublish bookmark 1",
    "action": "unpublishbookmark",
    "disabled" : false,
    "settings" : {
        "id" : "bookmark1"
    }
}
```

Unpublish the bookmark with the `title` "bookmark of testuser", where "testuser" is the username of the simulated user.

```json
{
    "label" : "Unpublish bookmark 2",
    "action": "unpublishbookmark",
    "disabled" : false,
    "settings" : {
        "title" : "bookmark of {{.UserName}}"
    }
}
```

---
</details>

<details>
<summary>unpublishsheet</summary>

## UnpublishSheet action

Unpublish sheets in the current app.

* `mode`: 
    * `allsheets`: Unpublish all sheets in the app.
    * `sheetids`: Only unpublish the sheets specified by the `sheetIds` array.
* `sheetIds`: (optional) Array of sheet IDs for the `sheetids` mode.

### Example
```json
{
     "label": "UnpublishSheets",
     "action": "unpublishsheet",
     "settings": {
       "mode": "allsheets"        
     }
}
```

---
</details>

<details>
<summary>unsubscribeobjects</summary>

## Unsubscribeobjects action

Unsubscribe to any currently subscribed object.

* `ids`: List of object IDs to unsubscribe from.
* `clear`: Remove any previously subscribed objects from the subscription list.

### Example

Unsubscribe from a single object (or a list of objects).

```json
{
    "action" : "unsubscribeobjects",
    "label" : "unsubscribe from object maVjt and its children",
    "disabled": false,
    "settings" : {
        "ids" : ["maVjt"]
    }
}
```

Unsubscribe from all currently subscribed objects.

```json
{
    "action" : "unsubscribeobjects",
    "label" : "unsubscribe from all objects",
    "disabled": false,
    "settings" : {
        "clear": true
    }
}
```
---
</details>

---
</details>

<details>
<summary>Qlik Sense Enterprise on Windows (QSEoW) actions</summary>

## Qlik Sense Enterprise on Windows (QSEoW) actions

These actions are only applicable to Qlik Sense Enterprise on Windows (QSEoW) deployments.


<details>
<summary>deleteodag</summary>

## DeleteOdag action

Delete all user-generated on-demand apps for the current user and the specified On-Demand App Generation (ODAG) link.

* `linkname`: Name of the ODAG link from which to delete generated apps. The name is displayed in the ODAG navigation bar at the bottom of the *selection app*.

### Example

```json
{
    "action": "DeleteOdag",
    "settings": {
        "linkname": "Drill to Template App"
    }
}
```

---
</details>

<details>
<summary>generateodag</summary>

## GenerateOdag action

Generate an on-demand app from an existing On-Demand App Generation (ODAG) link.

* `linkname`: Name of the ODAG link from which to generate an app. The name is displayed in the ODAG navigation bar at the bottom of the *selection app*.

### Example

```json
{
    "action": "GenerateOdag",
    "settings": {
        "linkname": "Drill to Template App"
    }
}
```

---
</details>

<details>
<summary>openhub</summary>

## OpenHub action

Open the hub in a QSEoW environment.


### Example

```json
{
     "action": "OpenHub",
     "label": "Open the hub"
}
```

---
</details>

---
</details>


## Session variables

This section describes the session variables that can be used with some of the actions.

<details>
<summary><a name="session_variables"></a>Session variables</summary>

Some action parameters support session variables. A session variable is defined by putting the variable, prefixed by a dot, within double curly brackets, such as `{{.UserName}}`.

The following session variables are supported in actions:

* `UserName`: The simulated username. This is not the same as the authenticated user, but rather how the username was defined by [Login settings](#login_settings).  
* `Session`: The enumeration of the currently simulated session.
* `Thread`: The enumeration of the currently simulated "thread" or "concurrent user".
* `ScriptVars`: A map containing script variables added by the action `setscriptvar`.

The following variable is supported in the filename of the log file:

* `ConfigFile`: The filename of the config file, without file extension.

The following functions are supported:

* `now`: Evaluates Golang [time.Now()](https://golang.org/pkg/time/). 
* `hostname`: Hostname of the local machine.
* `timestamp`: Timestamp in `yyyyMMddhhmmss` format.
* `uuid`: Generate an uuid.
* `env`: Retrieve a specific environment variable. Takes one argument - the name of the environment variable to expand.
* `add`: Adds to integer values together and outputs the sum.

### Example

```json
{
    "label" : "Create bookmark",
    "action": "createbookmark",
    "settings": {
        "title": "my bookmark {{.Thread}}-{{.Session}} ({{.UserName}})",
        "description": "This bookmark contains some interesting selections"
    }
},
{
    "label" : "Publish created bookmark",
    "action": "publishbookmark",
    "disabled" : false,
    "settings" : {
        "title": "my bookmark {{.Thread}}-{{.Session}} ({{.UserName}})",
    }
}

```

```json
{
  "action": "createbookmark",
  "settings": {
    "title": "{{env \"TITLE\"}}",
    "description": "This bookmark contains some interesting selections"
  }
}
```

```json
{
    "action": "setscriptvar",
    "settings": {
        "name": "BookmarkCounter",
        "type": "int",
        "value": "1"
    }
},
{
  "action": "createbookmark",
  "settings": {
    "title": "Bookmark no {{ add .ScriptVars.BookmarkCounter 1 }}",
    "description": "This bookmark wil have the title Bookmark no 2"
  }
}
```

</details>


---
</details>

<details>
<summary>scheduler</summary>

## Scheduler section

This section of the JSON file contains scheduler settings for the users in the load scenario.

* `type`: Type of scheduler
    * `simple`: Standard scheduler
* `iterationtimebuffer`: 
  * `mode`: Time buffer mode. Defaults to `nowait`, if omitted.
      * `nowait`: No time buffer in between the iterations.
      * `constant`: Add a constant time buffer after each iteration. Defined by `duration`.
      * `onerror`: Add a time buffer in case of an error. Defined by `duration`.
      * `minduration`: Add a time buffer if the iteration duration is less than `duration`.
  * `duration`: Duration of the time buffer (for example, `500ms`, `30s` or `1m10s`). Valid time units are `ns`, `us` (or `µs`), `ms`, `s`, `m`, and `h`.
* `instance`: Instance number for this instance. Use different instance numbers when running the same script in multiple instances to make sure the randomization is different in each instance. Defaults to 1.
* `reconnectsettings`: Settings for enabling re-connection attempts in case of unexpected disconnects.
  * `reconnect`: Enable re-connection attempts if the WebSocket is disconnected. Defaults to `false`.
  * `backoff`: Re-connection backoff scheme. Defaults to `[0.0, 2.0, 2.0, 2.0, 2.0, 2.0]`, if left empty. An example backoff scheme could be `[0.0, 1.0, 10.0, 20.0]`:
      * `0.0`: If the WebSocket is disconnected, wait 0.0s before attempting to re-connect
      * `1.0`: If the previous attempt to re-connect failed, wait 1.0s before attempting again
      * `10.0`: If the previous attempt to re-connect failed, wait 10.0s before attempting again
      * `20.0`: If the previous attempt to re-connect failed, wait 20.0s before attempting again
* `settings`: 
  * `executionTime`: Test execution time (seconds). The sessions are disconnected when the specified time has elapsed. Allowed values are positive integers. `-1` means an infinite execution time.
  * `iterations`: Number of iterations for each 'concurrent' user to repeat. Allowed values are positive integers. `-1` means an infinite number of iterations.
  * `rampupDelay`: Time delay (seconds) scheduled in between each concurrent user during the startup period.
  * `concurrentUsers`: Number of concurrent users to simulate. Allowed values are positive integers.
  * `reuseUsers`: 
      * `true`: Every iteration for each concurrent user uses the same user and session.
      * `false`: Every iteration for each concurrent user uses a new user and session. The total number of users is the product of `concurrentusers` and `iterations`.
  * `onlyinstanceseed`: Disable session part of randomization seed. Defaults to `false`, if omitted.
      * `true`: All users and sessions have the same randomization sequence, which only changes if the `instance` flag is changed.
      * `false`: Normal randomization sequence, dependent on both the `instance` parameter and the current user session.

### Using `reconnectsettings`

If `reconnectsettings.reconnect` is enabled, the following is attempted:

1. Re-connect the WebSocket.
2. Get the currently opened app in the re-attached engine session.
3. Re-subscribe to the same object as before the disconnection.
4. If successful, the action during which the re-connect happened is logged as a successful action with `action` and `label` changed to `Reconnect(action)` and `Reconnect(label)`.
5. Restart the action that was executed when the disconnection occurred (unless it is a `thinktime` action, which will not be restarted).
6. Log an info row with info type `WebsocketReconnect` and with a semicolon-separated `details` section as follows: "success=`X`;attempts=`Y`;TimeSpent=`Z`"
    * `X`: True/false
    * `Y`: An integer representing the number of re-connection attempts
    * `Z`: The time spent re-connecting (ms)

### Example

Simple scheduler settings:

```json
"scheduler": {
   "type": "simple",
   "settings": {
       "executiontime": 120,
       "iterations": -1,
       "rampupdelay": 7.0,
       "concurrentusers": 10
   },
   "iterationtimebuffer" : {
       "mode": "onerror",
       "duration" : "5s"
   },
   "instance" : 2
}
```

Simple scheduler set to attempt re-connection in case of an unexpected WebSocket disconnection: 

```json
"scheduler": {
   "type": "simple",
   "settings": {
       "executiontime": 120,
       "iterations": -1,
       "rampupdelay": 7.0,
       "concurrentusers": 10
   },
   "iterationtimebuffer" : {
       "mode": "onerror",
       "duration" : "5s"
   },
    "reconnectsettings" : {
      "reconnect" : true
    }
}
```

---
</details>

<details>
<summary>settings</summary>

## Settings section

This section of the JSON file contains timeout and logging settings for the load scenario.

* `timeout`: Timeout setting (seconds) for WebSocket requests.
* `logs`: Log settings
  * `traffic`: Log traffic information (`true` / `false`). Defaults to `false`, if omitted. **Note:** This should only be used for debugging purposes as traffic logging is resource-demanding.
  * `debug`: Log debug information (`true` / `false`). Defaults to `false`, if omitted.
  * `metrics`: Log traffic metrics (`true` / `false`). Defaults to `false`, if omitted. **Note:** This should only be used for debugging purposes as traffic logging is resource-demanding.
  * `regression`: Log regression data (`true` / `false`). Defaults to `false`, if omitted. **Note:** Do not log regression data when testing performance. **Note** With regression logging enabled, the the scheduler is implicitly set to execute the scenario as one user for one iteration.
  * `filename`: Name of the log file (supports the use of [variables](#session_variables)).
  * `format`: Log format. Defaults to `tsvfile`, if omitted.
      * `tsvfile`: Log to file in TSV format and output status to console.
      * `tsvconsole`: Log to console in TSV format without any status output.
      * `jsonfile`: Log to file in JSON format and output status to console.
      * `jsonconsole`: Log to console in JSON format without any status output.
      * `console`: Log to console in color format without any status output.
      * `combined`: Log to file in TSV format and to console in JSON format.
      * `no`: Default logs and status output turned off.
      * `onlystatus`: Default logs turned off, but status output turned on.
  * `summary`: Type of summary to display after the test run. Defaults to simple for minimal performance impact.
      * `0` or `undefined`: Simple, single-row summary
      * `1` or `none`: No summary
      * `2` or `simple`: Simple, single-row summary
      * `3` or `extended`: Extended summary that includes statistics on each unique combination of action, label and app GUID
      * `4` or `full`: Same as extended, but with statistics on each unique combination of method and endpoint added
* `outputs`: Used by some actions to save results to a file.
  * `dir`: Directory in which to save artifacts generated by the script (except log file).

### Examples

```json
"settings": {
	"timeout": 300,
	"logs": {
		"traffic": false,
		"debug": false,
		"filename": "logs/{{.ConfigFile}}-{{timestamp}}.log"
	}
}
```

```json
"settings": {
	"timeout": 300,
	"logs": {
		"filename": "logs/scenario.log"
	},
	"outputs" : {
	    "dir" : "./outputs"
	}
}
```

---
</details>
<|MERGE_RESOLUTION|>--- conflicted
+++ resolved
@@ -1332,158 +1332,6 @@
 </details>
 
 <details>
-<<<<<<< HEAD
-<summary>setscriptvar</summary>
-
-## SetScriptVar action
-
-Sets a variable which can be used within the same session. Cannot be accessed across different simulated users.
-
-* `name`: Name of variable to set. Will overwrite any existing variable with same name.
-* `type`: Type of the variable.
-    * `string`: Variable of type string e.g. `my var value`.
-    * `int`: Variable of type integer e.g. `6`.
-    * `array`: Variable of type arrat e.g. `[1, 2, 3]`.
-* `value`: Value to set to variable (supports the use of [session variables](#session_variables)).
-* `sep`: *Missing documentation*
-
-### Example
-
-Create a variable containing a string and use it in openapp.
-
-```json
-{
-    "action": "setscriptvar",
-    "settings": {
-        "name": "mylocalvar",
-        "type": "string",
-        "value": "My app Name with number for session {{ .Session }}"
-    }
-},
-{
-    "action": "openapp",
-    "settings": {
-        "appmode": "name",
-        "app": "{{ .ScriptVars.mylocalvar }}"
-    }
-}
-```
-
-Create a variable containing an integer and use it in a loop creating bookmarks numbered 1 to 5. Then in a different loop reset variable and delete the bookmarks.
-
-```json
-{
-    "action": "setscriptvar",
-    "settings": {
-        "name": "BookmarkCounter",
-        "type": "int",
-        "value": "0"
-    }
-},
-{
-    "action": "iterated",
-    "settings": {
-        "iterations": 5,
-        "actions": [
-            {
-                "action": "setscriptvar",
-                "settings": {
-                    "name": "BookmarkCounter",
-                    "type": "int",
-                    "value": "{{ add .ScriptVars.BookmarkCounter 1 }}"
-                }
-            },
-            {
-                "action": "createbookmark",
-                "settings": {
-                    "title": "Bookmark {{ .ScriptVars.BookmarkCounter }}",
-                    "description": "This bookmark contains some interesting selections"
-                }
-            }
-            
-        ]
-    }
-},
-{
-    "action": "setscriptvar",
-    "settings": {
-        "name": "BookmarkCounter",
-        "type": "int",
-        "value": "0"
-    }
-},
-{
-    "action": "iterated",
-    "disabled": false,
-    "settings": {
-        "iterations": 3,
-        "actions": [
-            {
-                "action": "setscriptvar",
-                "settings": {
-                    "name": "BookmarkCounter",
-                    "type": "int",
-                    "value": "{{ .ScriptVars.BookmarkCounter | add 1}}"
-                }
-            },
-            {
-                "action": "deletebookmark",
-                "settings": {
-                    "mode": "single",
-                    "title": "Bookmark {{ $element:=range.ScriptVars.BookmarkCounter }} {{ $element }}{{ end }}"
-                }
-            }
-        ]
-    }
-}
-```
-
-Combine two variables `MyArrayVar` and `BookmarkCounter` to create 3 bookmarks with the names `Bookmark one`, `Bookmark two` and `Bookmark three`.
-
-```json
-{
-    "action": "setscriptvar",
-    "settings": {
-        "name": "MyArrayVar",
-        "type": "array",
-        "value": "one,two,three,four,five",
-        "sep": ","
-    }           
-},
-{
-    "action": "setscriptvar",
-    "settings": {
-        "name": "BookmarkCounter",
-        "type": "int",
-        "value": "0"
-    }
-},
-{
-    "action": "iterated",
-    "disabled": false,
-    "settings": {
-        "iterations": 3,
-        "actions": [
-            {
-                "action": "createbookmark",
-                "settings": {
-                    "title": "Bookmark {{ index .ScriptVars.MyArrayVar .ScriptVars.BookmarkCounter }}",
-                    "description": "This bookmark contains some interesting selections"
-                }
-            },
-            {
-                "action": "setscriptvar",
-                "settings": {
-                    "name": "BookmarkCounter",
-                    "type": "int",
-                    "value": "{{ .ScriptVars.BookmarkCounter | add 1}}"
-                }
-            }
-        ]
-    }
-}
- ```
-=======
 <summary>setsensevariable</summary>
 
 ## SetSenseVariable action
@@ -1503,7 +1351,6 @@
      "value": "2000"
 }
 ```
->>>>>>> 505fe6b3
 ---
 </details>
 
