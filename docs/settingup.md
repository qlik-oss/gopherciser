# Setting up load scenarios

A load scenario is defined in a JSON file with a number of sections.


## Example

* [Load scenario example](./examples/configuration_example.json)

<details>
<summary>connectionSettings</summary>

## Connection settings section

This section of the JSON file contains connection information.

JSON Web Token (JWT), an open standard for creation of access tokens, or WebSocket can be used for authentication. When using JWT, the private key must be available in the path defined by `jwtsettings.keypath`.

* `mode`: Authentication mode
    * `jwt`: JSON Web Token
    * `ws`: WebSocket
* `jwtsettings`: (JWT only) Settings for the JWT connection.
  * `keypath`: Local path to the JWT key file.
  * `jwtheader`: JWT headers as an escaped JSON string. Custom headers to be added to the JWT header.
  * `claims`: JWT claims as an escaped JSON string.
  * `alg`: The signing method used for the JWT. Defaults to `RS512`, if omitted.
      * For keyfiles in RSA format, supports `RS256`, `RS384` or `RS512`.
      * For keyfiles in EC format, supports `ES256`, `ES384` or `ES512`.
* `wssettings`: (WebSocket only) Settings for the WebSocket connection.
* `server`: Qlik Sense host.
* `virtualproxy`: Prefix for the virtual proxy that handles the virtual users.
* `rawurl`: Define the connect URL manually instead letting the `openapp` action do it. **Note**: The protocol must be `wss://` or `ws://`.
* `port`: Set another port than default (`80` for http and `443` for https).
* `security`: Use TLS (SSL) (`true` / `false`).
* `allowuntrusted`: Allow untrusted (for example, self-signed) certificates (`true` / `false`). Defaults to `false`, if omitted.
* `appext`: Replace `app` in the connect URL for the `openapp` action. Defaults to `app`, if omitted.
* `headers`: Headers to use in requests.

### Examples

#### JWT authentication

```json
"connectionSettings": {
    "server": "myserver.com",
    "mode": "jwt",
    "virtualproxy": "jwt",
    "security": true,
    "allowuntrusted": false,
    "jwtsettings": {
        "keypath": "mock.pem",
        "claims": "{\"user\":\"{{.UserName}}\",\"directory\":\"{{.Directory}}\"}"
    }
}
```

* `jwtsettings`:

The strings for `reqheader`, `jwtheader` and `claims` are processed as a GO template where the `User` struct can be used as data:
```golang
struct {
	UserName  string
	Password  string
	Directory string
	}
```
There is also support for the `time.Now` method using the function `now`.

* `jwtheader`:

The entries for message authentication code algorithm, `alg`, and token type, `typ`, are added automatically to the header and should not be included.
    
**Example:** To add a key ID header, `kid`, add the following string:
```json
{
	"jwtheader": "{\"kid\":\"myKeyId\"}"
}
```

* `claims`:

**Example:** For on-premise JWT authentication (with the user and directory set as keys in the QMC), add the following string:
```json
{
	"claims": "{\"user\": \"{{.UserName}}\",\"directory\": \"{{.Directory}}\"}"
}
```
**Example:** To add the time at which the JWT was issued, `iat` ("issued at"), add the following string:
```json
{
	"claims": "{\"iat\":{{now.Unix}}"
}
```
**Example:** To add the expiration time, `exp`, with 5 hours expiration (time.Now uses nanoseconds), add the following string:
```json
{
	"claims": "{\"exp\":{{(now.Add 18000000000000).Unix}}}"
}
```

#### Static header authentication

```json
connectionSettings": {
	"server": "myserver.com",
	"mode": "ws",
	"security": true,
	"virtualproxy" : "header",
	"headers" : {
		"X-Qlik-User-Header" : "{{.UserName}}"
}
```

---
</details>

<details>
<summary>loginSettings</summary>

## Login settings section

This section of the JSON file contains information on the login settings.

* `type`: Type of login request
    * `prefix`: Add a prefix (specified by the `prefix` setting below) to the username, so that it will be `prefix_{session}`.
    * `userlist`: List of users as specified by the `userList` setting below.
    * `none`: Do not add a prefix to the username, so that it will be `{session}`.
* `settings`: 
    * `userList`: List of users for the `userlist` login request type. Directory and password can be specified per user or outside the list of usernames, which means that they are inherited by all users.
  * `prefix`: Prefix to add to the username, so that it will be `prefix_{session}`.
  * `directory`: Directory to set for the users.

### Examples

#### Prefix login request type

```json
"loginSettings": {
   "type": "prefix",
   "settings": {
       "directory": "anydir",
       "prefix": "Nunit"
   }
}
```

#### Userlist login request type

```json
  "loginSettings": {
    "type": "userlist",
    "settings": {
      "userList": [
        {
          "username": "sim1@myhost.example",
          "directory": "anydir1",
          "password": "MyPassword1"
        },
        {
          "username": "sim2@myhost.example"
        }
      ],
      "directory": "anydir2",
      "password": "MyPassword2"
    }
  }
```

---
</details>

<details>
<summary>scenario</summary>

## Scenario section

This section of the JSON file contains the actions that are performed in the load scenario.

### Structure of an action entry

All actions follow the same basic structure: 

* `action`: Name of the action to execute.
* `label`: (optional) Custom string set by the user. This can be used to distinguish the action from other actions of the same type when analyzing the test results.
* `disabled`: (optional) Disable action (`true` / `false`). If set to `true`, the action is not executed.
* `settings`: Most, but not all, actions have a settings section with action-specific settings.

### Example

```json
{
    "action": "actioname",
    "label": "custom label for analysis purposes",
    "disabled": false,
    "settings": {
        
    }
}
```

<details>
<summary>Common actions</summary>

# Common actions

These actions are applicable to both Qlik Sense Enterprise for Windows (QSEoW) and Qlik Sense Enterprise on Kubernetes (QSEoK) deployments.

**Note:** It is recommended to prepend the actions listed here with an `openapp` action as most of them perform operations in an app context (such as making selections or changing sheets).


<details>
<summary>applybookmark</summary>

## ApplyBookmark action

Apply a bookmark in the current app.

**Note:** Specify *either* `title` *or* `id`, not both.

* `title`: Name of the bookmark (supports the use of [variables](#session_variables)).
* `id`: ID of the bookmark.
<<<<<<< HEAD
* `selectionsonly`: *Missing documentation*
=======
* `selectionsonly`: Apply selections only.
>>>>>>> db7d4c9b

### Example

```json
{
    "action": "applybookmark",
    "settings": {
        "title": "My bookmark"
    }
}
```

---
</details>

<details>
<summary>changesheet</summary>

## ChangeSheet action

Change to a new sheet, unsubscribe to the currently subscribed objects, and subscribe to all objects on the new sheet.

The action supports getting data from the following objects:

* Listbox
* Filter pane
* Bar chart
* Scatter plot
* Map (only the first layer)
* Combo chart
* Table
* Pivot table
* Line chart
* Pie chart
* Tree map
* Text-Image
* KPI
* Gauge
* Box plot
* Distribution plot
* Histogram
* Auto chart (including any support generated visualization from this list)
* Waterfall chart

* `id`: GUID of the sheet to change to.

### Example

```json
{
     "label": "Change Sheet Dashboard",
     "action": "ChangeSheet",
     "settings": {
         "id": "TFJhh"
     }
}
```

---
</details>

<details>
<summary>clearall</summary>

## ClearAll action

Clear all selections in an app.


### Example

```json
{
    "action": "clearall",
    "label": "Clear all selections (1)"
}
```

---
</details>

<details>
<summary>clickactionbutton</summary>

## ClickActionButton action

A `ClickActionButton`-action simulates clicking an _action-button_. An _action-button_ is a sheet item which, when clicked, executes a series of actions. The series of actions contained by an action-button begins with any number _generic button-actions_ and ends with an optional _navigation button-action_.

### Supported button-actions
#### Generic button-actions
- Apply bookmark
- Move backward in all selections
- Move forward in all selections
- Lock all selections
- Clear all selections
- Lock field
- Unlock field
- Select all in field
- Select alternatives in field
- Select excluded in field
- Select possible in field
- Select values matching search criteria in field
- Clear selection in field
- Toggle selection in field
- Set value of variable

#### Navigation button-actions
- Change to first sheet
- Change to last sheet
- Change to previous sheet
- Change sheet by name
- Change sheet by ID
* `id`: ID of the action-button to click.

### Examples

```json
{
     "label": "ClickActionButton",
     "action": "ClickActionButton",
     "settings": {
         "id": "951e2eee-ad49-4f6a-bdfe-e9e3dddeb2cd"
     }
}
```

---
</details>

<details>
<summary>containertab</summary>

## Containertab action

A `Containertab` action simulates switching the active object in a `container` object.

* `mode`: Mode for container tab switching, one of: `objectid`, `random` or `index`.
    * `objectid`: Switch to tab with object defined by `objectid`.
    * `random`: Switch to a random visible tab within the container.
    * `index`: Switch to tab with zero based index defined but `index`.
* `containerid`: ID of the container object.
* `objectid`: ID of the object to set as active, used with mode `objectid`.
* `index`: Zero based index of tab to switch to, used with mode `index`.

### Examples

```json
{
  "label": "Switch to object qwerty in container object XYZ",
  "action": "containertab",
  "settings": {
    "containerid": "xyz",
    "mode": "id",
    "objectid" : "qwerty"
  }
}
```

```json
{
  "label": "Switch to random object in container object XYZ",
  "action": "containertab",
  "settings": {
    "containerid": "xyz",
    "mode": "random"
  }
}
```

```json
{
  "label": "Switch to object in first tab in container object XYZ",
  "action": "containertab",
  "settings": {
    "containerid": "xyz",
    "mode": "index",
    "index": 0
  }
}
```

---
</details>

<details>
<summary>createbookmark</summary>

## CreateBookmark action

Create a bookmark from the current selection and selected sheet.

**Note:** Both `title` and `id` can be used to identify the bookmark in subsequent actions. 

* `title`: Name of the bookmark (supports the use of [variables](#session_variables)).
* `id`: ID of the bookmark.
* `description`: (optional) Description of the bookmark to create.
* `nosheet`: Do not include the sheet location in the bookmark.
* `savelayout`: Include the layout in the bookmark.

### Example

```json
{
    "action": "createbookmark",
    "settings": {
        "title": "my bookmark",
        "description": "This bookmark contains some interesting selections"
    }
}
```

---
</details>

<details>
<summary>createsheet</summary>

## CreateSheet action

Create a new sheet in the current app.

* `id`: (optional) ID to be used to identify the sheet in any subsequent `changesheet`, `duplicatesheet`, `publishsheet` or `unpublishsheet` action.
* `title`: Name of the sheet to create.
* `description`: (optional) Description of the sheet to create.

### Example

```json
{
    "action": "createsheet",
    "settings": {
        "title" : "Generated sheet"
    }
}
```

---
</details>

<details>
<summary>deletebookmark</summary>

## DeleteBookmark action

Delete one or more bookmarks in the current app.

**Note:** Specify *either* `title` *or* `id`, not both.

* `title`: Name of the bookmark (supports the use of [variables](#session_variables)).
* `id`: ID of the bookmark.
* `mode`: 
    * `single`: Delete one bookmark that matches the specified `title` or `id` in the current app.
    * `matching`: Delete all bookmarks with the specified `title` in the current app.
    * `all`: Delete all bookmarks in the current app.

### Example

```json
{
    "action": "deletebookmark",
    "settings": {
        "mode": "single",
        "title": "My bookmark"
    }
}
```

---
</details>

<details>
<summary>deletesheet</summary>

## DeleteSheet action

Delete one or more sheets in the current app.

**Note:** Specify *either* `title` *or* `id`, not both.

* `mode`: 
    * `single`: Delete one sheet that matches the specified `title` or `id` in the current app.
    * `matching`: Delete all sheets with the specified `title` in the current app.
    * `allunpublished`: Delete all unpublished sheets in the current app.
* `title`: (optional) Name of the sheet to delete.
* `id`: (optional) GUID of the sheet to delete.

### Example

```json
{
    "action": "deletesheet",
    "settings": {
        "mode": "matching",
        "title": "Test sheet"
    }
}
```

---
</details>

<details>
<summary>disconnectapp</summary>

## DisconnectApp action

Disconnect from an already connected app.


### Example

```json
{
    "label": "Disconnect from server",
    "action" : "disconnectapp"
}
```

---
</details>

<details>
<summary>dosave</summary>

## DoSave action

`DoSave` issues a command to engine to save the currently open app. If the simulated user does not have permission to save the app it will result in an error.

### Example

```json
{
    "label": "Save MyApp",
    "action" : "dosave"
}
```

---
</details>

<details>
<summary>duplicatesheet</summary>

## DuplicateSheet action

Duplicate a sheet, including all objects.

* `id`: ID of the sheet to clone.
* `changesheet`: Clear the objects currently subscribed to and then subribe to all objects on the cloned sheet (which essentially corresponds to using the `changesheet` action to go to the cloned sheet) (`true` / `false`). Defaults to `false`, if omitted.
* `save`: Execute `saveobjects` after the cloning operation to save all modified objects (`true` / `false`). Defaults to `false`, if omitted.
* `cloneid`: (optional) ID to be used to identify the sheet in any subsequent `changesheet`, `duplicatesheet`, `publishsheet` or `unpublishsheet` action.

### Example

```json
{
    "action": "duplicatesheet",
    "label": "Duplicate sheet1",
    "settings":{
        "id" : "mBshXB",
        "save": true,
        "changesheet": true
    }
}
```

---
</details>

<details>
<summary>iterated</summary>

## Iterated action

Loop one or more actions.

**Note:** This action does not require an app context (that is, it does not have to be prepended with an `openapp` action).

* `iterations`: Number of loops.
* `actions`: Actions to iterate
  * `action`: Name of the action to execute.
  * `label`: (optional) Custom string set by the user. This can be used to distinguish the action from other actions of the same type when analyzing the test results.
  * `disabled`: (optional) Disable action (`true` / `false`). If set to `true`, the action is not executed.
  * `settings`: Most, but not all, actions have a settings section with action-specific settings.

### Example

```json
//Visit all sheets twice
{
     "action": "iterated",
     "label": "",
     "settings": {
         "iterations" : 2,
         "actions" : [
            {
                 "action": "sheetchanger"
            },
            {
                "action": "thinktime",
                "settings": {
                    "type": "static",
                    "delay": 5
                }
            }
         ]
     }
}
```

---
</details>

<details>
<summary>listboxselect</summary>

## ListBoxSelect action

Perform list object specific selectiontypes in listbox.


* `id`: ID of the listbox in which to select values.
* `type`: Selection type.
    * `all`: Select all values.
    * `alternative`: Select alternative values.
    * `excluded`: Select excluded values.
    * `possible`: Select possible values.
* `accept`: Accept or abort selection after selection (only used with `wrap`) (`true` / `false`).
* `wrap`: Wrap selection with Begin / End selection requests (`true` / `false`).

### Examples

```json
{
     "label": "ListBoxSelect",
     "action": "ListBoxSelect",
     "settings": {
         "id": "951e2eee-ad49-4f6a-bdfe-e9e3dddeb2cd",
         "type": "all",
         "wrap": true,
         "accept": true
     }
}
```

---
</details>

<details>
<summary>openapp</summary>

## OpenApp action

Open an app.

**Note:** If the app name is used to specify which app to open, this action cannot be the first action in the scenario. It must be preceded by an action that can populate the artifact map, such as `openhub`, `elasticopenhub` or `elasticexplore`.

* `appmode`: App selection mode
    * `current`: (default) Use the current app, selected by an app selection in a previous action, or set by the `elasticcreateapp`, `elasticduplicateapp` or `elasticuploadapp` action.
    * `guid`: Use the app GUID specified by the `app` parameter.
    * `name`: Use the app name specified by the `app` parameter.
    * `random`: Select a random app from the artifact map, which is filled by the `elasticopenhub` and/or the `elasticexplore` actions.
    * `randomnamefromlist`: Select a random app from a list of app names. The `list` parameter should contain a list of app names.
    * `randomguidfromlist`: Select a random app from a list of app GUIDs. The `list` parameter should contain a list of app GUIDs.
    * `randomnamefromfile`: Select a random app from a file with app names. The `filename` parameter should contain the path to a file in which each line represents an app name.
    * `randomguidfromfile`: Select a random app from a file with app GUIDs. The `filename` parameter should contain the path to a file in which each line represents an app GUID.
    * `round`: Select an app from the artifact map according to the round-robin principle.
    * `roundnamefromlist`: Select an app from a list of app names according to the round-robin principle. The `list` parameter should contain a list of app names.
    * `roundguidfromlist`: Select an app from a list of app GUIDs according to the round-robin principle. The `list` parameter should contain a list of app GUIDs.
    * `roundnamefromfile`: Select an app from a file with app names according to the round-robin principle. The `filename` parameter should contain the path to a file in which each line represents an app name.
    * `roundguidfromfile`: Select an app from a file with app GUIDs according to the round-robin principle. The `filename` parameter should contain the path to a file in which each line represents an app GUID.
* `app`: App name or app GUID (supports the use of [session variables](#session_variables)). Used with `appmode` set to `guid` or `name`.
* `list`: List of apps. Used with `appmode` set to `randomnamefromlist`, `randomguidfromlist`, `roundnamefromlist` or `roundguidfromlist`.
* `filename`: Path to a file in which each line represents an app. Used with `appmode` set to `randomnamefromfile`, `randomguidfromfile`, `roundnamefromfile` or `roundguidfromfile`.

### Examples

```json
{
     "label": "OpenApp",
     "action": "OpenApp",
     "settings": {
         "appmode": "guid",
         "app": "7967af99-68b6-464a-86de-81de8937dd56"
     }
}
```
```json
{
     "label": "OpenApp",
     "action": "OpenApp",
     "settings": {
         "appmode": "randomguidfromlist",
         "list": ["7967af99-68b6-464a-86de-81de8937dd56", "ca1a9720-0f42-48e5-baa5-597dd11b6cad"]
     }
}
```

---
</details>

<details>
<summary>productversion</summary>

## ProductVersion action

Request the product version from the server and, optionally, save it to the log. This is a lightweight request that can be used as a keep-alive message in a loop.

* `log`: Save the product version to the log (`true` / `false`). Defaults to `false`, if omitted.

### Example

```json
//Keep-alive loop
{
    "action": "iterated",
    "settings" : {
        "iterations" : 10,
        "actions" : [
            {
                "action" : "productversion"
            },
            {
                "action": "thinktime",
                "settings": {
                    "type": "static",
                    "delay": 30
                }
            }
        ]
    }
}
```

---
</details>

<details>
<summary>publishbookmark</summary>

## PublishBookmark action

Publish a bookmark.

**Note:** Specify *either* `title` *or* `id`, not both.

* `title`: Name of the bookmark (supports the use of [variables](#session_variables)).
* `id`: ID of the bookmark.

### Example

Publish the bookmark with `id` "bookmark1" that was created earlier on in the script.

```json
{
    "label" : "Publish bookmark 1",
    "action": "publishbookmark",
    "disabled" : false,
    "settings" : {
        "id" : "bookmark1"
    }
}
```

Publish the bookmark with the `title` "bookmark of testuser", where "testuser" is the username of the simulated user.

```json
{
    "label" : "Publish bookmark 2",
    "action": "publishbookmark",
    "disabled" : false,
    "settings" : {
        "title" : "bookmark of {{.UserName}}"
    }
}
```

---
</details>

<details>
<summary>publishsheet</summary>

## PublishSheet action

Publish sheets in the current app.

* `mode`: 
    * `allsheets`: Publish all sheets in the app.
    * `sheetids`: Only publish the sheets specified by the `sheetIds` array.
* `sheetIds`: (optional) Array of sheet IDs for the `sheetids` mode.

### Example
```json
{
     "label": "PublishSheets",
     "action": "publishsheet",
     "settings": {
       "mode": "sheetids",
       "sheetIds": ["qmGcYS", "bKbmgT"]
     }
}
```

---
</details>

<details>
<summary>randomaction</summary>

## RandomAction action

Randomly select other actions to perform. This meta-action can be used as a starting point for your testing efforts, to simplify script authoring or to add background load.

`randomaction` accepts a list of action types between which to randomize. An execution of `randomaction` executes one or more of the listed actions (as determined by the `iterations` parameter), randomly chosen by a weighted probability. If nothing else is specified, each action has a default random mode that is used. An override is done by specifying one or more parameters of the original action.

Each action executed by `randomaction` is followed by a customizable `thinktime`.

**Note:** The recommended way to use this action is to prepend it with an `openapp` and a `changesheet` action as this ensures that a sheet is always in context.

* `actions`: List of actions from which to randomly pick an action to execute. Each item has a number of possible parameters.
  * `type`: Type of action
      * `thinktime`: See the `thinktime` action.
      * `sheetobjectselection`: Make random selections within objects visible on the current sheet. See the `select` action.
      * `changesheet`: See the `changesheet` action.
      * `clearall`: See the `clearall` action.
  * `weight`: The probabilistic weight of the action, specified as an integer. This number is proportional to the likelihood of the specified action, and is used as a weight in a uniform random selection.
  * `overrides`: (optional) Static overrides to the action. The overrides can include any or all of the settings from the original action, as determined by the `type` field. If nothing is specified, the default values are used.
* `thinktimesettings`: Settings for the `thinktime` action, which is automatically inserted after every randomized action.
  * `type`: Type of think time
      * `static`: Static think time, defined by `delay`.
      * `uniform`: Random think time with uniform distribution, defined by `mean` and `dev`.
  * `delay`: Delay (seconds), used with type `static`.
  * `mean`: Mean (seconds), used with type `uniform`.
  * `dev`: Deviation (seconds) from `mean` value, used with type `uniform`.
* `iterations`: Number of random actions to perform.

### Random action defaults

The following default values are used for the different actions:

* `thinktime`: Mirrors the configuration of `thinktimesettings`
* `sheetobjectselection`:

```json
{
     "settings": 
     {
         "id": <UNIFORMLY RANDOMIZED>,
         "type": "RandomFromAll",
         "min": 1,
         "max": 2,
         "accept": true
     }
}
```

* `changesheet`:

```json
{
     "settings": 
     {
         "id": <UNIFORMLY RANDOMIZED>
     }
}
```

* `clearall`:

```json
{
     "settings": 
     {
     }
}
```

### Examples

#### Generating a background load by executing 5 random actions

```json
{
    "action": "RandomAction",
    "settings": {
        "iterations": 5,
        "actions": [
            {
                "type": "thinktime",
                "weight": 1
            },
            {
                "type": "sheetobjectselection",
                "weight": 3
            },
            {
                "type": "changesheet",
                "weight": 5
            },
            {
                "type": "clearall",
                "weight": 1
            }
        ],
        "thinktimesettings": {
            "type": "uniform",
            "mean": 10,
            "dev": 5
        }
    }
}
```

#### Making random selections from excluded values

```json
{
    "action": "RandomAction",
    "settings": {
        "iterations": 1,
        "actions": [
            {
                "type": "sheetobjectselection",
                "weight": 1,
                "overrides": {
                  "type": "RandomFromExcluded",
                  "min": 1,
                  "max": 5
                }
            }
        ],
        "thinktimesettings": {
            "type": "static",
            "delay": 1
        }
    }
}
```

---
</details>

<details>
<summary>reload</summary>

## Reload action

Reload the current app by simulating selecting **Load data** in the Data load editor. To select an app, preceed this action with an `openapp` action.

* `mode`: Error handling during the reload operation
    * `default`: Use the default error handling.
    * `abend`: Stop reloading the script, if an error occurs.
    * `ignore`: Continue reloading the script even if an error is detected in the script.
* `partial`: Enable partial reload (`true` / `false`). This allows you to add data to an app without reloading all data. Defaults to `false`, if omitted.
* `log`: Save the reload log as a field in the output (`true` / `false`). Defaults to `false`, if omitted. **Note:** This should only be used when needed as the reload log can become very large.

### Example

```json
{
    "action": "reload",
    "settings": {
        "mode" : "default",
        "partial": false
    }
}
```

---
</details>

<details>
<summary>select</summary>

## Select action

Select random values in an object.

See the [Limitations](README.md#limitations) section in the README.md file for limitations related to this action.
 
* `id`: ID of the object in which to select values.
* `type`: Selection type
    * `randomfromall`: Randomly select within all values of the symbol table.
    * `randomfromenabled`: Randomly select within the white and light grey values on the first data page.
    * `randomfromexcluded`: Randomly select within the dark grey values on the first data page.
    * `randomdeselect`: Randomly deselect values on the first data page.
* `accept`: Accept or abort selection after selection (only used with `wrap`) (`true` / `false`).
* `wrap`: Wrap selection with Begin / End selection requests (`true` / `false`).
* `min`: Minimum number of selections to make.
* `max`: Maximum number of selections to make.
* `dim`: Dimension / column in which to select.

### Example

```json
//Select Listbox RandomFromAll
{
     "label": "ListBox Year",
     "action": "Select",
     "settings": {
         "id": "RZmvzbF",
         "type": "RandomFromAll",
         "accept": true,
         "wrap": false,
         "min": 1,
         "max": 3,
         "dim": 0
     }
}
```

---
</details>

<details>
<summary>setscript</summary>

## SetScript action

Set the load script for the current app. To load the data from the script, use the `reload` action after the `setscript` action.

* `script`: Load script for the app (written as a string).

### Example

```json
{
    "action": "setscript",
    "settings": {
        "script" : "Characters:\nLoad Chr(RecNo()+Ord('A')-1) as Alpha, RecNo() as Num autogenerate 26;"
    }
}
```

---
</details>

<details>
<summary>sheetchanger</summary>

## SheetChanger action

Create and execute a `changesheet` action for each sheet in an app. This can be used to cache the inital state for all objects or, by chaining two subsequent `sheetchanger` actions, to measure how well the calculations in an app utilize the cache.


### Example

```json
{
    "label" : "Sheetchanger uncached",
    "action": "sheetchanger"
},
{
    "label" : "Sheetchanger cached",
    "action": "sheetchanger"
}
```

---
</details>

<details>
<summary>staticselect</summary>

## StaticSelect action

Select values statically.

The action supports:

* HyperCube: Normal hypercube
* ListObject: Normal listbox

* `id`: ID of the object in which to select values.
* `path`: Path to the hypercube or listobject (differs depending on object type).
* `rows`: Element values to select in the dimension / column.
* `cols`: Dimension / column in which to select.
* `type`: Selection type
    * `hypercubecells`: Select in hypercube.
    * `listobjectvalues`: Select in listbox.
* `accept`: Accept or abort selection after selection (only used with `wrap`) (`true` / `false`).
* `wrap`: Wrap selection with Begin / End selection requests (`true` / `false`).

### Examples

#### StaticSelect Barchart

```json
{ 
"label": "Chart Profit per year",
     "action": "StaticSelect",
     "settings": {
         "id": "FERdyN",
	 "path": "/qHyperCubeDef",
         "type": "hypercubecells",
         "accept": true,
         "wrap": false,
         "rows": [2],
	 "cols": [0]
     }
}
```

#### StaticSelect Listbox

```json
{		
"label": "ListBox Territory",
     "action": "StaticSelect",
     "settings": {
         "id": "qpxmZm",
         "path": "/qListObjectDef",
         "type": "listobjectvalues",
         "accept": true,
         "wrap": false,
         "rows": [19,8],
	 "cols": [0]
     }
}
```

---
</details>

<details>
<summary>subscribeobjects</summary>

## Subscribeobjects action

Subscribe to any object in the currently active app.

* `clear`: Remove any previously subscribed objects from the subscription list.
* `ids`: List of object IDs to subscribe to.

### Example

Subscribe to two objects in the currently active app and remove any previous subscriptions. 

```json
{
    "action" : "subscribeobjects",
    "label" : "clear subscriptions and subscribe to mBshXB and f2a50cb3-a7e1-40ac-a015-bc4378773312",
     "disabled": false,
    "settings" : {
        "clear" : true,
        "ids" : ["mBshXB", "f2a50cb3-a7e1-40ac-a015-bc4378773312"]
    }
}
```

Subscribe to an additional single object (or a list of objects) in the currently active app, adding the new subscription to any previous subscriptions.

```json
{
    "action" : "subscribeobjects",
    "label" : "add c430d8e2-0f05-49f1-aa6f-7234e325dc35 to currently subscribed objects",
     "disabled": false,
    "settings" : {
        "clear" : false,
        "ids" : ["c430d8e2-0f05-49f1-aa6f-7234e325dc35"]
    }
}
```
---
</details>

<details>
<summary>thinktime</summary>

## ThinkTime action

Simulate user think time.

**Note:** This action does not require an app context (that is, it does not have to be prepended with an `openapp` action).

* `type`: Type of think time
    * `static`: Static think time, defined by `delay`.
    * `uniform`: Random think time with uniform distribution, defined by `mean` and `dev`.
* `delay`: Delay (seconds), used with type `static`.
* `mean`: Mean (seconds), used with type `uniform`.
* `dev`: Deviation (seconds) from `mean` value, used with type `uniform`.

### Examples

#### ThinkTime uniform

This simulates a think time of 10 to 15 seconds.

```json
{
     "label": "TimerDelay",
     "action": "thinktime",
     "settings": {
         "type": "uniform",
         "mean": 12.5,
         "dev": 2.5
     } 
} 
```

#### ThinkTime constant

This simulates a think time of 5 seconds.

```json
{
     "label": "TimerDelay",
     "action": "thinktime",
     "settings": {
         "type": "static",
         "delay": 5
     }
}
```

---
</details>

<details>
<summary>unpublishbookmark</summary>

## UnpublishBookmark action

Unpublish a bookmark.

**Note:** Specify *either* `title` *or* `id`, not both.

* `title`: Name of the bookmark (supports the use of [variables](#session_variables)).
* `id`: ID of the bookmark.

### Example

Unpublish the bookmark with `id` "bookmark1" that was created earlier on in the script.

```json
{
    "label" : "Unpublish bookmark 1",
    "action": "unpublishbookmark",
    "disabled" : false,
    "settings" : {
        "id" : "bookmark1"
    }
}
```

Unpublish the bookmark with the `title` "bookmark of testuser", where "testuser" is the username of the simulated user.

```json
{
    "label" : "Unpublish bookmark 2",
    "action": "unpublishbookmark",
    "disabled" : false,
    "settings" : {
        "title" : "bookmark of {{.UserName}}"
    }
}
```

---
</details>

<details>
<summary>unpublishsheet</summary>

## UnpublishSheet action

Unpublish sheets in the current app.

* `mode`: 
    * `allsheets`: Unpublish all sheets in the app.
    * `sheetids`: Only unpublish the sheets specified by the `sheetIds` array.
* `sheetIds`: (optional) Array of sheet IDs for the `sheetids` mode.

### Example
```json
{
     "label": "UnpublishSheets",
     "action": "unpublishsheet",
     "settings": {
       "mode": "allsheets"        
     }
}
```

---
</details>

<details>
<summary>unsubscribeobjects</summary>

## Unsubscribeobjects action

Unsubscribe to any currently subscribed object.

* `ids`: List of object IDs to unsubscribe from.
* `clear`: Remove any previously subscribed objects from the subscription list.

### Example

Unsubscribe from a single object (or a list of objects).

```json
{
    "action" : "unsubscribeobjects",
    "label" : "unsubscribe from object maVjt and its children",
    "disabled": false,
    "settings" : {
        "ids" : ["maVjt"]
    }
}
```

Unsubscribe from all currently subscribed objects.

```json
{
    "action" : "unsubscribeobjects",
    "label" : "unsubscribe from all objects",
    "disabled": false,
    "settings" : {
        "clear": true
    }
}
```
---
</details>

---
</details>

<details>
<summary>Qlik Sense Enterprise on Kubernetes (QSEoK) / Elastic actions</summary>

## Qlik Sense Enterprise on Kubernetes (QSEoK) / Elastic actions

These actions are only applicable to Qlik Sense Enterprise on Kubernetes (QSEoK) deployments.


<details>
<summary>deletedata</summary>

## DeleteData action

Delete a data file from data sources.

* `filename`: Name of the file to delete.
* `spaceid`: (optional) space ID of space from where to delete the data. Leave blank to delete from personal space.

### Example

Delete data from personal space.

```json
{
     "action": "DeleteData",
     "settings": {
         "filename": "data.csv"
     }
}
```

Delete data from space with ID `25180576-755b-46e1-8683-12062584e52c`.

```json
{
     "action": "DeleteData",
     "settings": {
         "filename": "data.csv",
         "spaceid" : "25180576-755b-46e1-8683-12062584e52c"
     }
}
```

---
</details>

<details>
<summary>elasticcreateapp</summary>

## ElasticCreateApp action

Create an app in a QSEoK deployment. The app will be private to the user who creates it.

* `title`: Name of the app to upload (supports the use of [session variables](#session_variables)).
* `stream`: (optional) Name of the private collection or public tag under which to publish the app (supports the use of [session variables](#session_variables)).
* `streamguid`: (optional) GUID of the private collection or public tag under which to publish the app.

### Example

```json
{
     "action": "ElasticCreateApp",
     "label": "Create new app",
     "settings": {
         "title": "Created by script",
         "stream": "Everyone",
         "groups": ["Everyone", "cool kids"]
     }
}
```

---
</details>

<details>
<summary>elasticcreatecollection</summary>

## ElasticCreateCollection action

Create a collection in a QSEoK deployment.

* `name`: Name of the collection to create (supports the use of [session variables](#session_variables)).
* `description`: (optional) Description of the collection to create.
* `private`: 
    * `true`: Private collection
    * `false`: Public collection

### Example

```json
{
   "action": "ElasticCreateCollection",
   "label": "Create collection",
   "settings": {
       "name": "Collection {{.Session}}",
       "private": false
   }
}
```

---
</details>

<details>
<summary>elasticdeleteapp</summary>

## ElasticDeleteApp action

Delete an app from a QSEoK deployment.

* `appmode`: App selection mode
    * `current`: (default) Use the current app, selected by an app selection in a previous action, or set by the `elasticcreateapp`, `elasticduplicateapp` or `elasticuploadapp` action.
    * `guid`: Use the app GUID specified by the `app` parameter.
    * `name`: Use the app name specified by the `app` parameter.
    * `random`: Select a random app from the artifact map, which is filled by the `elasticopenhub` and/or the `elasticexplore` actions.
    * `randomnamefromlist`: Select a random app from a list of app names. The `list` parameter should contain a list of app names.
    * `randomguidfromlist`: Select a random app from a list of app GUIDs. The `list` parameter should contain a list of app GUIDs.
    * `randomnamefromfile`: Select a random app from a file with app names. The `filename` parameter should contain the path to a file in which each line represents an app name.
    * `randomguidfromfile`: Select a random app from a file with app GUIDs. The `filename` parameter should contain the path to a file in which each line represents an app GUID.
    * `round`: Select an app from the artifact map according to the round-robin principle.
    * `roundnamefromlist`: Select an app from a list of app names according to the round-robin principle. The `list` parameter should contain a list of app names.
    * `roundguidfromlist`: Select an app from a list of app GUIDs according to the round-robin principle. The `list` parameter should contain a list of app GUIDs.
    * `roundnamefromfile`: Select an app from a file with app names according to the round-robin principle. The `filename` parameter should contain the path to a file in which each line represents an app name.
    * `roundguidfromfile`: Select an app from a file with app GUIDs according to the round-robin principle. The `filename` parameter should contain the path to a file in which each line represents an app GUID.
* `app`: App name or app GUID (supports the use of [session variables](#session_variables)). Used with `appmode` set to `guid` or `name`.
* `list`: List of apps. Used with `appmode` set to `randomnamefromlist`, `randomguidfromlist`, `roundnamefromlist` or `roundguidfromlist`.
* `filename`: Path to a file in which each line represents an app. Used with `appmode` set to `randomnamefromfile`, `randomguidfromfile`, `roundnamefromfile` or `roundguidfromfile`.
* `mode`: 
    * `single`: Delete the app specified explicitly by app GUID or app name.
    * `everything`: Delete all apps currently in the application context, as determined by the `elasticopenhub` action. **Note:** Use with care.
    * `clearcollection`: Delete all apps in the collection specified by `collectionname`.
* `collectionname`: Name of the collection in which to delete apps.

### Example

```json
{
     "action": "ElasticDeleteApp",
     "label": "delete app myapp",
     "settings": {
         "mode": "single",
         "appmode": "name",
         "app": "myapp"
     }
}
```

---
</details>

<details>
<summary>elasticdeletecollection</summary>

## ElasticDeleteCollection action

Delete a collection in a QSEoK deployment.

* `name`: Name of the collection to delete.
* `deletecontents`: 
    * `true`: Delete all apps in the collection before deleting the collection.
    * `false`: Delete the collection without doing anything to the apps in the collection.

### Example

```json
{
   "action": "ElasticDeleteCollection",
   "label": "Delete collection",
   "settings": {
       "name": "MyCollection",
       "deletecontents": true
   }
}
```

---
</details>

<details>
<summary>elasticdeleteodag</summary>

## ElasticDeleteOdag action

Delete all user-generated on-demand apps for the current user and the specified On-Demand App Generation (ODAG) link.

* `linkname`: Name of the ODAG link from which to delete generated apps. The name is displayed in the ODAG navigation bar at the bottom of the *selection app*.

### Example

```json
{
    "action": "ElasticDeleteOdag",
    "settings": {
        "linkname": "Drill to Template App"
    }
}
```

---
</details>

<details>
<summary>elasticduplicateapp</summary>

## ElasticDuplicateApp action

Duplicate an app in a QSEoK deployment.

* `appmode`: App selection mode
    * `current`: (default) Use the current app, selected by an app selection in a previous action, or set by the `elasticcreateapp`, `elasticduplicateapp` or `elasticuploadapp` action.
    * `guid`: Use the app GUID specified by the `app` parameter.
    * `name`: Use the app name specified by the `app` parameter.
    * `random`: Select a random app from the artifact map, which is filled by the `elasticopenhub` and/or the `elasticexplore` actions.
    * `randomnamefromlist`: Select a random app from a list of app names. The `list` parameter should contain a list of app names.
    * `randomguidfromlist`: Select a random app from a list of app GUIDs. The `list` parameter should contain a list of app GUIDs.
    * `randomnamefromfile`: Select a random app from a file with app names. The `filename` parameter should contain the path to a file in which each line represents an app name.
    * `randomguidfromfile`: Select a random app from a file with app GUIDs. The `filename` parameter should contain the path to a file in which each line represents an app GUID.
    * `round`: Select an app from the artifact map according to the round-robin principle.
    * `roundnamefromlist`: Select an app from a list of app names according to the round-robin principle. The `list` parameter should contain a list of app names.
    * `roundguidfromlist`: Select an app from a list of app GUIDs according to the round-robin principle. The `list` parameter should contain a list of app GUIDs.
    * `roundnamefromfile`: Select an app from a file with app names according to the round-robin principle. The `filename` parameter should contain the path to a file in which each line represents an app name.
    * `roundguidfromfile`: Select an app from a file with app GUIDs according to the round-robin principle. The `filename` parameter should contain the path to a file in which each line represents an app GUID.
* `app`: App name or app GUID (supports the use of [session variables](#session_variables)). Used with `appmode` set to `guid` or `name`.
* `list`: List of apps. Used with `appmode` set to `randomnamefromlist`, `randomguidfromlist`, `roundnamefromlist` or `roundguidfromlist`.
* `filename`: Path to a file in which each line represents an app. Used with `appmode` set to `randomnamefromfile`, `randomguidfromfile`, `roundnamefromfile` or `roundguidfromfile`.
* `title`: Name of the app to upload (supports the use of [session variables](#session_variables)).
* `stream`: (optional) Name of the private collection or public tag under which to publish the app (supports the use of [session variables](#session_variables)).
* `streamguid`: (optional) GUID of the private collection or public tag under which to publish the app.
* `spaceid`: (optional) GUID of the shared space in which to publish the app.

### Example

```json
{
    "action": "ElasticDuplicateApp",
    "settings": {
        "appmode": "name",
        "app": "myapp",
        "title": "duplicated app {{.Session}}"
    }
}
```

---
</details>

<details>
<summary>elasticexplore</summary>

## ElasticExplore action

Explore the hub for apps and fill the artifact map with apps to be used by other actions in the script (for example, the `openapp` action with `appmode` set to `random` or `round`).

* `keepcurrent`: Keep the current artifact map and add the results from the `elasticexplore` action. Defaults to `false` (that is, empty the artifact map before adding the results from the `elasticexplore` action), if omitted.
* `paging`: Go through all app pages in the hub. Defaults to `false` (that is, only include the first 24 apps that the user can see), if omitted.
* `sorting`: Simulate selecting sort order in the drop-down menu in the hub
    * `default`: Default sort order (`created`).
    * `created`: Sort by the time of creation.
    * `updated`: Sort by the time of modification.
    * `name`: Sort by name.
* `owner`: Filter apps by owner
    * `all`: Apps owned by anyone.
    * `me`: Apps owned by the simulated user.
    * `others`: Apps not owned by the simulated user.
* `space`: Filter apps by space name (supports the use of [session variables](#session_variables)). **Note:** This filter cannot be used together with `spaceid`.
* `spaceid`: Filter apps by space GUID. **Note:** This filter cannot be used together with `space`.
* `tagids`: Filter apps by tag ids. This filter can be used together with `tags`.
* `tags`: Filter apps by tag names. This filter can be used together with `tagids`.

### Examples

The following example shows how to clear the artifact map and fill it with apps having the tag "mytag" from the first page in the hub.

```json
{
	"action": "ElasticExplore",
	"label": "",
	"settings": {
		"keepcurrent": false,
		"tags": ["mytag"]
	}
}
```

The following example shows how to clear the artifact map, fill it with all apps from the space "myspace" and then add all apps from the space "circles".

```json
{
	"action": "ElasticExplore",
	"label": "",
	"settings": {
		"keepcurrent": false,
		"space": "myspace",
		"paging": true
	}
},
{
	"action": "ElasticExplore",
	"label": "",
	"settings": {
		"keepcurrent": true,
		"space": "circles",
		"paging": true
	}
}
```

The following example shows how to clear the artifact map and fill it with the apps from the first page of the space "spaceX". The apps must have the tag "tag" or "team" or a tag with id "15172f9c-4a5f-4ee9-ae35-34c1edd78f8d", but not be created by the simulated user. In addition, the apps are sorted by the time of modification.

```json
{
	"action": "ElasticExplore",
	"label": "",
	"settings": {
		"keepcurrent": false,
		"space": "spaceX",
		"tags": ["tag", "team"],
		"tagids": ["15172f9c-4a5f-4ee9-ae35-34c1edd78f8d"],
		"owner": "others",
		"sorting": "updated",
		"paging": false
	}
}
```

---
</details>

<details>
<summary>elasticexportapp</summary>

## ElasticExportApp action

Export an app and, optionally, save it to file.

* `appmode`: App selection mode
    * `current`: (default) Use the current app, selected by an app selection in a previous action, or set by the `elasticcreateapp`, `elasticduplicateapp` or `elasticuploadapp` action.
    * `guid`: Use the app GUID specified by the `app` parameter.
    * `name`: Use the app name specified by the `app` parameter.
    * `random`: Select a random app from the artifact map, which is filled by the `elasticopenhub` and/or the `elasticexplore` actions.
    * `randomnamefromlist`: Select a random app from a list of app names. The `list` parameter should contain a list of app names.
    * `randomguidfromlist`: Select a random app from a list of app GUIDs. The `list` parameter should contain a list of app GUIDs.
    * `randomnamefromfile`: Select a random app from a file with app names. The `filename` parameter should contain the path to a file in which each line represents an app name.
    * `randomguidfromfile`: Select a random app from a file with app GUIDs. The `filename` parameter should contain the path to a file in which each line represents an app GUID.
    * `round`: Select an app from the artifact map according to the round-robin principle.
    * `roundnamefromlist`: Select an app from a list of app names according to the round-robin principle. The `list` parameter should contain a list of app names.
    * `roundguidfromlist`: Select an app from a list of app GUIDs according to the round-robin principle. The `list` parameter should contain a list of app GUIDs.
    * `roundnamefromfile`: Select an app from a file with app names according to the round-robin principle. The `filename` parameter should contain the path to a file in which each line represents an app name.
    * `roundguidfromfile`: Select an app from a file with app GUIDs according to the round-robin principle. The `filename` parameter should contain the path to a file in which each line represents an app GUID.
* `app`: App name or app GUID (supports the use of [session variables](#session_variables)). Used with `appmode` set to `guid` or `name`.
* `list`: List of apps. Used with `appmode` set to `randomnamefromlist`, `randomguidfromlist`, `roundnamefromlist` or `roundguidfromlist`.
* `filename`: Path to a file in which each line represents an app. Used with `appmode` set to `randomnamefromfile`, `randomguidfromfile`, `roundnamefromfile` or `roundguidfromfile`.
* `nodata`: Export the app without data (`true`/`false`). Defaults to `false` (that is, export with data), if omitted.
* `exportname`: Pattern for the filename when saving the exported app to a file, defaults to app title or app GUID. Supports the use of [session variables](#session_variables) and additionally `.Local.Title` can be used as a variable to add the title of the exported app.
* `savetofile`: Save the exported file in the specified directory (`true`/`false`). Defaults to `false`, if omitted.

### Example

```json
{
	"action": "elasticexportapp",
	"label": "Export My App",
	"settings": {
		"appmode": "name",
		"app": "My App",
		"nodata": false,
		"savetofile": false
	}
}
```

---
</details>

<details>
<summary>elasticgenerateodag</summary>

## ElasticGenerateOdag action

Generate an on-demand app from an existing On-Demand App Generation (ODAG) link.

* `linkname`: Name of the ODAG link from which to generate an app. The name is displayed in the ODAG navigation bar at the bottom of the *selection app*.

### Example

```json
{
    "action": "ElasticGenerateOdag",
    "settings": {
        "linkname": "Drill to Template App"
    }
}
```

---
</details>

<details>
<summary>elastichubsearch</summary>

## ElasticHubSearch action

Search the hub in a QSEoK deployment.

* `searchfor`: 
    * `collections`: Search for collections only.
    * `apps`: Search for apps only.
    * `both`: Search for both collections and apps.
* `querysource`: 
    * `string`: The query is provided as a string specified by `query`.
    * `fromfile`: The queries are read from the file specified by `queryfile`, where each line represents a query.
* `query`: (optional) Query string (in case of `querystring` as source).
* `queryfile`: (optional) File from which to read a query (in case of `fromfile` as source).

### Example

```json
{
	"action": "ElasticHubSearch",
	"settings": {
		"searchfor": "apps",
		"querysource": "fromfile",
		"queryfile": "/MyQueries/Queries.txt"
	}
}
```

---
</details>

<details>
<summary>elasticmoveapp</summary>

## ElasticMoveApp action

Move an app from its existing space into the specified destination space.

**Note:** Specify *either* `destinationspacename` *or* `destinationspaceid`, not both.

* `appmode`: App selection mode
    * `current`: (default) Use the current app, selected by an app selection in a previous action, or set by the `elasticcreateapp`, `elasticduplicateapp` or `elasticuploadapp` action.
    * `guid`: Use the app GUID specified by the `app` parameter.
    * `name`: Use the app name specified by the `app` parameter.
    * `random`: Select a random app from the artifact map, which is filled by the `elasticopenhub` and/or the `elasticexplore` actions.
    * `randomnamefromlist`: Select a random app from a list of app names. The `list` parameter should contain a list of app names.
    * `randomguidfromlist`: Select a random app from a list of app GUIDs. The `list` parameter should contain a list of app GUIDs.
    * `randomnamefromfile`: Select a random app from a file with app names. The `filename` parameter should contain the path to a file in which each line represents an app name.
    * `randomguidfromfile`: Select a random app from a file with app GUIDs. The `filename` parameter should contain the path to a file in which each line represents an app GUID.
    * `round`: Select an app from the artifact map according to the round-robin principle.
    * `roundnamefromlist`: Select an app from a list of app names according to the round-robin principle. The `list` parameter should contain a list of app names.
    * `roundguidfromlist`: Select an app from a list of app GUIDs according to the round-robin principle. The `list` parameter should contain a list of app GUIDs.
    * `roundnamefromfile`: Select an app from a file with app names according to the round-robin principle. The `filename` parameter should contain the path to a file in which each line represents an app name.
    * `roundguidfromfile`: Select an app from a file with app GUIDs according to the round-robin principle. The `filename` parameter should contain the path to a file in which each line represents an app GUID.
* `app`: App name or app GUID (supports the use of [session variables](#session_variables)). Used with `appmode` set to `guid` or `name`.
* `list`: List of apps. Used with `appmode` set to `randomnamefromlist`, `randomguidfromlist`, `roundnamefromlist` or `roundguidfromlist`.
* `filename`: Path to a file in which each line represents an app. Used with `appmode` set to `randomnamefromfile`, `randomguidfromfile`, `roundnamefromfile` or `roundguidfromfile`.
* `destinationspaceid`: Specify destination space by ID.
* `destinationspacename`: Specify destination space by name.
* `keepcurrent`: Keep the current artifact map when moving to target space at the end of `elasticmoveapp`. Defaults to `false`. Current artifact map is always kept when `donotnavigatetospace` is set.
* `donotnavigatetospace`: Do not navigate to target space after moving app. Defaults to `false`.

### Example

```json
{
    "action": "elasticmoveapp",
    "settings": {
        "app": "AppForEveryone",
        "appmode": "name",
        "destinationspacename": "everyone"
    }
}
```

---
</details>

<details>
<summary>elasticopenhub</summary>

## ElasticOpenHub action

Open the hub in a QSEoK deployment.


### Example

```json
{
	"action": "ElasticOpenHub",
	"label": "Open cloud hub with YourCollection and MyCollection"
}
```

---
</details>

<details>
<summary>elasticpublishapp</summary>

## ElasticPublishApp action

Publish an app to a managed space.

**Note:** Specify *either* `destinationspacename` *or* `destinationspaceid`, not both.

* `appmode`: App selection mode
    * `current`: (default) Use the current app, selected by an app selection in a previous action, or set by the `elasticcreateapp`, `elasticduplicateapp` or `elasticuploadapp` action.
    * `guid`: Use the app GUID specified by the `app` parameter.
    * `name`: Use the app name specified by the `app` parameter.
    * `random`: Select a random app from the artifact map, which is filled by the `elasticopenhub` and/or the `elasticexplore` actions.
    * `randomnamefromlist`: Select a random app from a list of app names. The `list` parameter should contain a list of app names.
    * `randomguidfromlist`: Select a random app from a list of app GUIDs. The `list` parameter should contain a list of app GUIDs.
    * `randomnamefromfile`: Select a random app from a file with app names. The `filename` parameter should contain the path to a file in which each line represents an app name.
    * `randomguidfromfile`: Select a random app from a file with app GUIDs. The `filename` parameter should contain the path to a file in which each line represents an app GUID.
    * `round`: Select an app from the artifact map according to the round-robin principle.
    * `roundnamefromlist`: Select an app from a list of app names according to the round-robin principle. The `list` parameter should contain a list of app names.
    * `roundguidfromlist`: Select an app from a list of app GUIDs according to the round-robin principle. The `list` parameter should contain a list of app GUIDs.
    * `roundnamefromfile`: Select an app from a file with app names according to the round-robin principle. The `filename` parameter should contain the path to a file in which each line represents an app name.
    * `roundguidfromfile`: Select an app from a file with app GUIDs according to the round-robin principle. The `filename` parameter should contain the path to a file in which each line represents an app GUID.
* `app`: App name or app GUID (supports the use of [session variables](#session_variables)). Used with `appmode` set to `guid` or `name`.
* `list`: List of apps. Used with `appmode` set to `randomnamefromlist`, `randomguidfromlist`, `roundnamefromlist` or `roundguidfromlist`.
* `filename`: Path to a file in which each line represents an app. Used with `appmode` set to `randomnamefromfile`, `randomguidfromfile`, `roundnamefromfile` or `roundguidfromfile`.
* `destinationspaceid`: Specify destination space by ID.
* `destinationspacename`: Specify destination space by name.
* `cleartags`: Publish the app without its original tags.

### Example

```json
{
    "action": "elasticpublishapp",
    "settings": {
        "app": "Sales",
        "appmode": "name",
        "destinationspacename": "Finance",
        "cleartags": false
    }
}
```

---
</details>

<details>
<summary>elasticreload</summary>

## ElasticReload action

Reload an app by simulating selecting **Reload** in the app context menu in the hub.

* `appmode`: App selection mode
    * `current`: (default) Use the current app, selected by an app selection in a previous action, or set by the `elasticcreateapp`, `elasticduplicateapp` or `elasticuploadapp` action.
    * `guid`: Use the app GUID specified by the `app` parameter.
    * `name`: Use the app name specified by the `app` parameter.
    * `random`: Select a random app from the artifact map, which is filled by the `elasticopenhub` and/or the `elasticexplore` actions.
    * `randomnamefromlist`: Select a random app from a list of app names. The `list` parameter should contain a list of app names.
    * `randomguidfromlist`: Select a random app from a list of app GUIDs. The `list` parameter should contain a list of app GUIDs.
    * `randomnamefromfile`: Select a random app from a file with app names. The `filename` parameter should contain the path to a file in which each line represents an app name.
    * `randomguidfromfile`: Select a random app from a file with app GUIDs. The `filename` parameter should contain the path to a file in which each line represents an app GUID.
    * `round`: Select an app from the artifact map according to the round-robin principle.
    * `roundnamefromlist`: Select an app from a list of app names according to the round-robin principle. The `list` parameter should contain a list of app names.
    * `roundguidfromlist`: Select an app from a list of app GUIDs according to the round-robin principle. The `list` parameter should contain a list of app GUIDs.
    * `roundnamefromfile`: Select an app from a file with app names according to the round-robin principle. The `filename` parameter should contain the path to a file in which each line represents an app name.
    * `roundguidfromfile`: Select an app from a file with app GUIDs according to the round-robin principle. The `filename` parameter should contain the path to a file in which each line represents an app GUID.
* `app`: App name or app GUID (supports the use of [session variables](#session_variables)). Used with `appmode` set to `guid` or `name`.
* `list`: List of apps. Used with `appmode` set to `randomnamefromlist`, `randomguidfromlist`, `roundnamefromlist` or `roundguidfromlist`.
* `filename`: Path to a file in which each line represents an app. Used with `appmode` set to `randomnamefromfile`, `randomguidfromfile`, `roundnamefromfile` or `roundguidfromfile`.

### Example

```json
{
    "label": "Reload MyApp",
    "action": "elasticreload",
    "settings": {
        "appmode": "name",
        "app": "MyApp"
    }
}
```

---
</details>

<details>
<summary>elasticuploadapp</summary>

## ElasticUploadApp action

Upload an app to a QSEoK deployment.

* `chunksize`: Upload chunk size (in bytes). Defaults to 300 MiB, if omitted or zero.
* `retries`: Number of consecutive retries, if a chunk fails to upload. Defaults to 0 (no retries), if omitted. The first retry is issued instantly, the second with a one second back-off period, the third with a two second back-off period, and so on.
* `timeout`: Duration after which the upload times out (for example, `1h`, `30s` or `1m10s`). Valid time units are `ns`, `us` (or `µs`), `ms`, `s`, `m`, and `h`.
* `mode`: Upload mode. Defaults to `tus`, if omitted.
    * `tus`: Upload the file using the [tus](https://tus.io/) chunked upload protocol.
    * `legacy`: Upload the file using a single POST payload (legacy file upload mode).
* `filename`: Local file to send as payload.
* `spaceid`: DEPRECATED
* `destinationspaceid`: Specify destination space by ID.
* `destinationspacename`: Specify destination space by name.
* `title`: Name of the app to upload (supports the use of [session variables](#session_variables)).
* `stream`: (optional) Name of the private collection or public tag under which to publish the app (supports the use of [session variables](#session_variables)).
* `streamguid`: (optional) GUID of the private collection or public tag under which to publish the app.

### Example

```json
{
     "action": "ElasticUploadApp",
     "label": "Upload myapp.qvf",
     "settings": {
         "title": "coolapp",
         "filename": "/home/root/myapp.qvf",
         "stream": "Everyone",
         "spaceid": "2342798aaefcb23",
     }
}
```

---
</details>

<details>
<summary>uploaddata</summary>

## UploadData action

Upload a data file to data sources.

* `filename`: Name of the local file to send as payload.
* `spaceid`: (optional) Space ID of space where to upload the data. Leave blank to upload to personal space.
* `replace`: Set to true to replace existing file. If set to false, a warning of existing file will be reported and file will not be replaced.
* `timeout`: Duration after which the upload times out (for example, `1h`, `30s` or `1m10s`). Valid time units are `ns`, `us` (or `µs`), `ms`, `s`, `m`, and `h`.
* `chunksize`: Upload chunk size (in bytes). Defaults to 300 MiB, if omitted or zero.
* `retries`: Number of consecutive retries, if a chunk fails to upload. Defaults to 0 (no retries), if omitted. The first retry is issued instantly, the second with a one second back-off period, the third with a two second back-off period, and so on.

### Example

Upload data to personal space.

```json
{
     "action": "UploadData",
     "settings": {
         "filename": "/home/root/data.csv"
     }
}
```

Upload data to personal space, replacing existing file.

```json
{
     "action": "UploadData",
     "settings": {
         "filename": "/home/root/data.csv",
         "replace": true
     }
}
```

Upload data to space with space ID 25180576-755b-46e1-8683-12062584e52c.

```json
{
     "action": "UploadData",
     "settings": {
         "filename": "/home/root/data.csv",
         "spaceid": "25180576-755b-46e1-8683-12062584e52c"
     }
}
```

---
</details>

<details>
<summary>disconnectelastic</summary>

## DisconnectElastic action

Disconnect from a QSEoK environment. This action will disconnect open websockets towards sense and events. The action is not needed for most scenarios, however if a scenario mixes "elastic" environments with QSEoW or uses custom actions towards another type of environment, it should be used directly after the last action towards the elastic environment.

Since the action also disconnects any open websocket to Sense apps, it does not need to be preceeded with a `disconnectapp` action.


### Example

```json
{
    "label": "Disconnect from elastic environment",
    "action" : "disconnectelastic"
}
```

---
</details>

---
</details>

<details>
<summary>Qlik Sense Enterprise on Windows (QSEoW) actions</summary>

## Qlik Sense Enterprise on Windows (QSEoW) actions

These actions are only applicable to Qlik Sense Enterprise on Windows (QSEoW) deployments.


<details>
<summary>deleteodag</summary>

## DeleteOdag action

Delete all user-generated on-demand apps for the current user and the specified On-Demand App Generation (ODAG) link.

* `linkname`: Name of the ODAG link from which to delete generated apps. The name is displayed in the ODAG navigation bar at the bottom of the *selection app*.

### Example

```json
{
    "action": "DeleteOdag",
    "settings": {
        "linkname": "Drill to Template App"
    }
}
```

---
</details>

<details>
<summary>generateodag</summary>

## GenerateOdag action

Generate an on-demand app from an existing On-Demand App Generation (ODAG) link.

* `linkname`: Name of the ODAG link from which to generate an app. The name is displayed in the ODAG navigation bar at the bottom of the *selection app*.

### Example

```json
{
    "action": "GenerateOdag",
    "settings": {
        "linkname": "Drill to Template App"
    }
}
```

---
</details>

<details>
<summary>openhub</summary>

## OpenHub action

Open the hub in a QSEoW environment.


### Example

```json
{
     "action": "OpenHub",
     "label": "Open the hub"
}
```

---
</details>

---
</details>


## Session variables

This section describes the session variables that can be used with some of the actions.

<details>
<summary><a name="session_variables"></a>Session variables</summary>

Some action parameters support session variables. A session variable is defined by putting the variable, prefixed by a dot, within double curly brackets, such as `{{.UserName}}`.

The following session variables are supported in actions:

* `UserName`: The simulated username. This is not the same as the authenticated user, but rather how the username was defined by [Login settings](#login_settings).  
* `Session`: The enumeration of the currently simulated session.
* `Thread`: The enumeration of the currently simulated "thread" or "concurrent user".

The following variable is supported in the filename of the log file:

* `ConfigFile`: The filename of the config file, without file extension.

The following functions are supported:

* `now`: Evaluates Golang [time.Now()](https://golang.org/pkg/time/). 
* `hostname`: Hostname of the local machine.
* `timestamp`: Timestamp in `yyyyMMddhhmmss` format.
* `uuid`: Generate an uuid.

### Example
```json
{
    "action": "ElasticCreateApp",
    "label": "Create new app",
    "settings": {
        "title": "CreateApp {{.Thread}}-{{.Session}} ({{.UserName}})",
        "stream": "mystream",
        "groups": [
            "mygroup"
        ]
    }
},
{
    "label": "OpenApp",
    "action": "OpenApp",
    "settings": {
        "appname": "CreateApp {{.Thread}}-{{.Session}} ({{.UserName}})"
    }
},
{
    "action": "elasticexportapp",
    "label": "Export app",
    "settings": {
        "appmode" : "name",
        "app" : "CreateApp {{.Thread}}-{{.Session}} ({{.UserName}})",
        "savetofile": true,
        "exportname": "Exported app {{.Thread}}-{{.Session}} {{now.UTC}}"
    }
}

```
</details>


---
</details>

<details>
<summary>scheduler</summary>

## Scheduler section

This section of the JSON file contains scheduler settings for the users in the load scenario.

* `type`: Type of scheduler
    * `simple`: Standard scheduler
* `iterationtimebuffer`: 
  * `mode`: Time buffer mode. Defaults to `nowait`, if omitted.
      * `nowait`: No time buffer in between the iterations.
      * `constant`: Add a constant time buffer after each iteration. Defined by `duration`.
      * `onerror`: Add a time buffer in case of an error. Defined by `duration`.
      * `minduration`: Add a time buffer if the iteration duration is less than `duration`.
  * `duration`: Duration of the time buffer (for example, `500ms`, `30s` or `1m10s`). Valid time units are `ns`, `us` (or `µs`), `ms`, `s`, `m`, and `h`.
* `instance`: Instance number for this instance. Use different instance numbers when running the same script in multiple instances to make sure the randomization is different in each instance. Defaults to 1.
* `reconnectsettings`: Settings for enabling re-connection attempts in case of unexpected disconnects.
  * `reconnect`: Enable re-connection attempts if the WebSocket is disconnected. Defaults to `false`.
  * `backoff`: Re-connection backoff scheme. Defaults to `[0.0, 2.0, 2.0, 2.0, 2.0, 2.0]`, if left empty. An example backoff scheme could be `[0.0, 1.0, 10.0, 20.0]`:
      * `0.0`: If the WebSocket is disconnected, wait 0.0s before attempting to re-connect
      * `1.0`: If the previous attempt to re-connect failed, wait 1.0s before attempting again
      * `10.0`: If the previous attempt to re-connect failed, wait 10.0s before attempting again
      * `20.0`: If the previous attempt to re-connect failed, wait 20.0s before attempting again
* `settings`: 
  * `executionTime`: Test execution time (seconds). The sessions are disconnected when the specified time has elapsed. Allowed values are positive integers. `-1` means an infinite execution time.
  * `iterations`: Number of iterations for each 'concurrent' user to repeat. Allowed values are positive integers. `-1` means an infinite number of iterations.
  * `rampupDelay`: Time delay (seconds) scheduled in between each concurrent user during the startup period.
  * `concurrentUsers`: Number of concurrent users to simulate. Allowed values are positive integers.
  * `reuseUsers`: 
      * `true`: Every iteration for each concurrent user uses the same user and session.
      * `false`: Every iteration for each concurrent user uses a new user and session. The total number of users is the product of `concurrentusers` and `iterations`.
  * `onlyinstanceseed`: Disable session part of randomization seed. Defaults to `false`, if omitted.
      * `true`: All users and sessions have the same randomization sequence, which only changes if the `instance` flag is changed.
      * `false`: Normal randomization sequence, dependent on both the `instance` parameter and the current user session.

### Using `reconnectsettings`

If `reconnectsettings.reconnect` is enabled, the following is attempted:

1. Re-connect the WebSocket.
2. Get the currently opened app in the re-attached engine session.
3. Re-subscribe to the same object as before the disconnection.
4. If successful, the action during which the re-connect happened is logged as a successful action with `action` and `label` changed to `Reconnect(action)` and `Reconnect(label)`.
5. Restart the action that was executed when the disconnection occurred (unless it is a `thinktime` action, which will not be restarted).
6. Log an info row with info type `WebsocketReconnect` and with a semicolon-separated `details` section as follows: "success=`X`;attempts=`Y`;TimeSpent=`Z`"
    * `X`: True/false
    * `Y`: An integer representing the number of re-connection attempts
    * `Z`: The time spent re-connecting (ms)

### Example

Simple scheduler settings:

```json
"scheduler": {
   "type": "simple",
   "settings": {
       "executiontime": 120,
       "iterations": -1,
       "rampupdelay": 7.0,
       "concurrentusers": 10
   },
   "iterationtimebuffer" : {
       "mode": "onerror",
       "duration" : "5s"
   },
   "instance" : 2
}
```

Simple scheduler set to attempt re-connection in case of an unexpected WebSocket disconnection: 

```json
"scheduler": {
   "type": "simple",
   "settings": {
       "executiontime": 120,
       "iterations": -1,
       "rampupdelay": 7.0,
       "concurrentusers": 10
   },
   "iterationtimebuffer" : {
       "mode": "onerror",
       "duration" : "5s"
   },
    "reconnectsettings" : {
      "reconnect" : true
    }
}
```

---
</details>

<details>
<summary>settings</summary>

## Settings section

This section of the JSON file contains timeout and logging settings for the load scenario.

* `timeout`: Timeout setting (seconds) for WebSocket requests.
* `logs`: Log settings
  * `traffic`: Log traffic information (`true` / `false`). Defaults to `false`, if omitted. **Note:** This should only be used for debugging purposes as traffic logging is resource-demanding.
  * `debug`: Log debug information (`true` / `false`). Defaults to `false`, if omitted.
  * `metrics`: Log traffic metrics (`true` / `false`). Defaults to `false`, if omitted. **Note:** This should only be used for debugging purposes as traffic logging is resource-demanding.
  * `filename`: Name of the log file (supports the use of [variables](#session_variables)).
  * `format`: Log format. Defaults to `tsvfile`, if omitted.
      * `tsvfile`: Log to file in TSV format and output status to console.
      * `tsvconsole`: Log to console in TSV format without any status output.
      * `jsonfile`: Log to file in JSON format and output status to console.
      * `jsonconsole`: Log to console in JSON format without any status output.
      * `console`: Log to console in color format without any status output.
      * `combined`: Log to file in TSV format and to console in JSON format.
      * `no`: Default logs and status output turned off.
      * `onlystatus`: Default logs turned off, but status output turned on.
  * `summary`: Type of summary to display after the test run. Defaults to simple for minimal performance impact.
      * `0` or `undefined`: Simple, single-row summary
      * `1` or `none`: No summary
      * `2` or `simple`: Simple, single-row summary
      * `3` or `extended`: Extended summary that includes statistics on each unique combination of action, label and app GUID
      * `4` or `full`: Same as extended, but with statistics on each unique combination of method and endpoint added
* `outputs`: Used by some actions to save results to a file.
  * `dir`: Directory in which to save artifacts generated by the script (except log file).

### Examples

```json
"settings": {
	"timeout": 300,
	"logs": {
		"traffic": false,
		"debug": false,
		"filename": "logs/{{.ConfigFile}}-{{timestamp}}.log"
	}
}
```

```json
"settings": {
	"timeout": 300,
	"logs": {
		"filename": "logs/scenario.log"
	},
	"outputs" : {
	    "dir" : "./outputs"
	}
}
```

---
</details>
<|MERGE_RESOLUTION|>--- conflicted
+++ resolved
@@ -219,11 +219,7 @@
 
 * `title`: Name of the bookmark (supports the use of [variables](#session_variables)).
 * `id`: ID of the bookmark.
-<<<<<<< HEAD
-* `selectionsonly`: *Missing documentation*
-=======
 * `selectionsonly`: Apply selections only.
->>>>>>> db7d4c9b
 
 ### Example
 
