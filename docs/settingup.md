--- conflicted
+++ resolved
@@ -1685,10 +1685,9 @@
         "title": "my bookmark {{.Thread}}-{{.Session}} ({{.UserName}})",
     }
 }
-```
-
-<<<<<<< HEAD
-=======
+
+```
+
 ```json
 {
   "action": "createbookmark",
@@ -1698,7 +1697,6 @@
   }
 }
 ```
->>>>>>> 3d53505d
 </details>
 
 
