--- conflicted
+++ resolved
@@ -106,17 +106,13 @@
 		CustomLoggers []*logger.Logger `json:"-"`
 		// Counters statistics for execution
 		Counters statistics.ExecutionCounters `json:"-"`
-<<<<<<< HEAD
-
+		// ValidationWarnings list of script validation warnings
+		ValidationWarnings []string `json:"-"`
 		// Options alter the behavior of unmarshal and validate
 		Options struct {
 			// AcceptNoScheduler produces no error scheduler does not exist in json
 			AcceptNoScheduler bool
 		} `json:"-"`
-=======
-		// ValidationWarnings list of script validation warnings
-		ValidationWarnings []string `json:"-"`
->>>>>>> 4e76bd12
 	}
 
 	//SummaryEntry title, value and color combo for summary printout
@@ -341,14 +337,9 @@
 				ReuseUsers:      false,
 			},
 		},
-<<<<<<< HEAD
-		CustomLoggers: nil,
-		Counters:      statistics.ExecutionCounters{},
-=======
-		nil,
-		statistics.ExecutionCounters{},
-		nil,
->>>>>>> 4e76bd12
+		CustomLoggers:      nil,
+		Counters:           statistics.ExecutionCounters{},
+		ValidationWarnings: nil,
 	}
 
 	return cfg, nil
@@ -399,14 +390,9 @@
 				ReuseUsers:      false,
 			},
 		},
-<<<<<<< HEAD
-		CustomLoggers: nil,
-		Counters:      statistics.ExecutionCounters{},
-=======
-		nil,
-		statistics.ExecutionCounters{},
-		nil,
->>>>>>> 4e76bd12
+		CustomLoggers:      nil,
+		Counters:           statistics.ExecutionCounters{},
+		ValidationWarnings: nil,
 	}
 
 	return cfg, nil
@@ -459,34 +445,34 @@
 	cfg.Settings.LogSettings.Regression = true
 }
 
+func (cfg *Config) validateScheduler() error {
+	if cfg.Scheduler == nil {
+		if cfg.Options.AcceptNoScheduler {
+			return nil
+		} else {
+			return errors.Errorf("No scheduler defined")
+		}
+	}
+
+	w, err := cfg.Scheduler.Validate()
+	cfg.ValidationWarnings = append(cfg.ValidationWarnings, w...)
+	if err != nil {
+		return errors.Wrap(err, "Scheduler settings validation failed")
+	}
+
+	if cfg.Scheduler.RequireScenario() {
+		if cfg.Scenario == nil || len(cfg.Scenario) < 1 {
+			return errors.Errorf("No scenario items defined")
+		}
+	}
+	return nil
+}
+
 // Validate scenario
 func (cfg *Config) Validate() error {
-	if cfg.Scheduler == nil {
-<<<<<<< HEAD
-		if !cfg.Options.AcceptNoScheduler {
-			return errors.Errorf("No scheduler defined")
-		}
-	} else {
-		if err := cfg.Scheduler.Validate(); err != nil {
-			return errors.Wrap(err, "Scheduler settings validation failed")
-		}
-=======
-		return errors.Errorf("No scheduler defined")
-	}
-
 	cfg.ValidationWarnings = make([]string, 0)
-	if w, err := cfg.Scheduler.Validate(); err != nil {
-		return errors.Wrap(err, "Scheduler settings validation failed")
-	} else if len(w) > 0 {
-		cfg.ValidationWarnings = append(cfg.ValidationWarnings, w...)
-	}
->>>>>>> 4e76bd12
-
-		if cfg.Scheduler.RequireScenario() {
-			if cfg.Scenario == nil || len(cfg.Scenario) < 1 {
-				return errors.Errorf("No scenario items defined")
-			}
-		}
+	if err := cfg.validateScheduler(); err != nil {
+		return err
 	}
 
 	if cfg.LoginSettings.Settings == nil {
