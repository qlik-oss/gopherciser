--- conflicted
+++ resolved
@@ -45,10 +45,9 @@
         "title": "my bookmark {{.Thread}}-{{.Session}} ({{.UserName}})",
     }
 }
+
 ```
 
-<<<<<<< HEAD
-=======
 ```json
 {
   "action": "createbookmark",
@@ -58,5 +57,4 @@
   }
 }
 ```
->>>>>>> 3d53505d
 </details>