package session

import (
	"bytes"
	"context"
	"encoding/json"
	"fmt"
	"net/http"
	neturl "net/url"
	"sync"
	"time"

	"github.com/pkg/errors"
	enigma "github.com/qlik-oss/enigma-go"
	"github.com/qlik-oss/gopherciser/action"
	"github.com/qlik-oss/gopherciser/elasticstructs"
	"github.com/qlik-oss/gopherciser/enigmahandlers"
	"github.com/qlik-oss/gopherciser/eventws"
	"github.com/qlik-oss/gopherciser/helpers"
	"github.com/qlik-oss/gopherciser/logger"
	"github.com/qlik-oss/gopherciser/randomizer"
	"github.com/qlik-oss/gopherciser/requestmetrics"
	"github.com/qlik-oss/gopherciser/senseobjdef"
	"github.com/qlik-oss/gopherciser/senseobjects"
	"github.com/qlik-oss/gopherciser/statistics"
	"github.com/qlik-oss/gopherciser/users"
	"github.com/qlik-oss/gopherciser/wsdialer"
)

type (
	// Rand currently used randomizer for connection
	rand struct {
		mu  sync.Mutex
		rnd helpers.Randomizer
	}

	DefaultRandomizer struct {
		mu sync.Mutex
		*randomizer.Randomizer
	}

	// Event encapsulates an event channel and a function to be executed on events
	Event struct {
		// F is function to be executed on event
		F func(ctx context.Context, actionState *action.State) error
		// NoFailOnError -
		// False (Default) - Report error and abort action
		// True - Log warning instead of failing and error reporting
		NoFailOnError bool
		// Close executed on de-registering event
		Close func()
	}

	// IConnection interface for current
	IConnection interface {
		// Disconnect connection
		Disconnect() error

		// SetSense : set current sense environment
		SetSense(*enigmahandlers.SenseUplink)
		// Sense : connection to sense environment
		Sense() *enigmahandlers.SenseUplink
	}

	// State for user
	State struct {
<<<<<<< HEAD
		Cookies          http.CookieJar
		VirtualProxy     string
		Connection       IConnection
		ArtifactMap      *ArtifactMap
		IDMap            IDMap
		HeaderJar        *HeaderJar
		Timeout          time.Duration
		User             *users.User
		OutputsDir       string
		CurrentApp       *ArtifactEntry
		CurrentUser      *elasticstructs.User
		Counters         *statistics.ExecutionCounters
		DataConnectionId string
=======
		Cookies           http.CookieJar
		VirtualProxy      string
		Connection        IConnection
		ArtifactMap       *ArtifactMap
		IDMap             IDMap
		HeaderJar         *HeaderJar
		LoggedIn          bool
		Timeout           time.Duration
		User              *users.User
		OutputsDir        string
		CurrentApp        *ArtifactEntry
		CurrentUser       *elasticstructs.User
		Counters          *statistics.ExecutionCounters
		DataConnectionIDs DataConnectionIDs
>>>>>>> d51ca9ba
		// CurrentActionState will contain the state of the latest action to be started
		CurrentActionState *action.State
		LogEntry           *logger.LogEntry
		EW                 statistics.ErrWarn
		Pending            PendingHandler
		Rest               *RestHandler
		RequestMetrics     *requestmetrics.RequestMetrics
		ReconnectSettings  ReconnectSettings

		rand          *rand
		trafficLogger enigmahandlers.ITrafficLogger
		reconnect     ReconnectInfo

		ctx       context.Context
		ctxCancel context.CancelFunc

		events  map[int]*Event // todo support multiple events per handle?
		eventMu sync.Mutex

		objects     map[string]ObjectHandlerInstance
		objectsLock sync.Mutex

		eventWs     *eventws.EventWebsocket
		eventWsLock sync.Mutex
	}

	// ReconnectSettings settings for re-connecting websocket on unexpected disconnect
	ReconnectSettings struct {
		// Reconnect set to true to attempt reconnecting websocket on disconnect
		Reconnect bool `json:"reconnect" doc-key:"reconnectsettings.reconnect"`
		// Backoff pattern for reconnect, if empty defaults to defaultReconnectBackoff
		Backoff []float64 `json:"backoff" doc-key:"reconnectsettings.backoff"`
	}

	ReconnectInfo struct {
		err                 error
		pendingReconnection PendingHandler
		reconnectFunc       func() (string, error)
	}

	// SessionVariables is used as a data carrier for session variables.
	SessionVariables struct {
		users.User
		Session uint64
		Thread  uint64
		Local   interface{}
	}

	ObjectHandlerInstance interface {
		SetObjectAndEvents(sessionState *State, actionState *action.State, obj *enigmahandlers.Object, genObj *enigma.GenericObject)
		GetObjectDefinition(objectType string) (string, senseobjdef.SelectType, senseobjdef.DataDefType, error)
	}

	NoActiveDocError struct {
		Msg string
		Err error
	}

	EventMetricsLogger struct {
		LogEntry *logger.LogEntry
	}
)

const (
	// DefaultTimeout per request timeout
	DefaultTimeout = 300 * time.Second
)

// Fake "events" for event websocket
const (
	EventWsReconnectStarted = "eventws.reconnect.started"
	EventWsReconnectEnded   = "eventws.reconnect.ended"
)

var (
	defaultReconnectBackoff = []float64{0.0, 2.0, 2.0, 2.0, 2.0, 2.0}
)

// Error implements error interface
func (err NoActiveDocError) Error() string {
	if err.Msg == "" {
		err.Msg = "NoActiveDocError"
	}
	if err.Err != nil {
		return fmt.Sprintf("%s: %v", err.Msg, err.Err)
	}
	return err.Msg
}

// Reset child randomizer with new seed
func (rnd *DefaultRandomizer) Reset(instance, session uint64, onlyInstanceSeed bool) {
	rnd.mu.Lock()
	defer rnd.mu.Unlock()

	var seed int64
	if onlyInstanceSeed {
		// Use same random sequence for all users
		seed = randomizer.GetPredictableSeedUInt64(instance, 1)
	} else {
		seed = randomizer.GetPredictableSeedUInt64(instance, session)
	}
	rnd.Randomizer = randomizer.NewSeededRandomizer(seed)
}

func newSessionState(ctx context.Context, outputsDir string, timeout time.Duration, user *users.User, virtualProxy string, counters *statistics.ExecutionCounters) *State {
	sessionCtx, cancel := context.WithCancel(ctx)

	state := &State{
		Timeout:      timeout,
		ArtifactMap:  NewAppMap(),
		OutputsDir:   outputsDir,
		User:         user,
		HeaderJar:    NewHeaderJar(),
		VirtualProxy: virtualProxy,
		// Buffer size for the pendingHandler has been chosen after evaluation tests towards sense
		// with medium amount of objects in the sheets. Evaluation was done before introducing spinLoopPending
		// in pendingHandler and could possibly be lowered, this would however require re-evaluation.
		Pending:        NewPendingHandler(32),
		RequestMetrics: &requestmetrics.RequestMetrics{},
		Counters:       counters,

		ctx:       sessionCtx,
		ctxCancel: cancel,
		events:    make(map[int]*Event),
		reconnect: ReconnectInfo{
			reconnectFunc:       nil,
			pendingReconnection: NewPendingHandler(32),
		},
	}

	if state.Timeout < time.Millisecond {
		state.Timeout = DefaultTimeout
	}

	return state
}

// New instance of session state
func New(ctx context.Context, outputsDir string, timeout time.Duration, user *users.User, session, instance uint64,
	virtualProxy string, onlyInstanceSeed bool, counters *statistics.ExecutionCounters) *State {

	state := newSessionState(ctx, outputsDir, timeout, user, virtualProxy, counters)

	rnd := &DefaultRandomizer{}
	rnd.Reset(instance, session, onlyInstanceSeed)
	state.SetRandomizer(rnd, false)

	return state
}

// New instance of session state with custom randomizer
func NewWithRandomizer(ctx context.Context, outputsDir string, timeout time.Duration, user *users.User, virtualProxy string,
	rnd helpers.Randomizer, counters *statistics.ExecutionCounters) *State {
	state := newSessionState(ctx, outputsDir, timeout, user, virtualProxy, counters)
	state.SetRandomizer(rnd, false)
	return state
}

// Reset session, to be used when an existing session state enters a new "sequence"
func (state *State) Reset(ctx context.Context) {
	if state.ctxCancel != nil {
		state.ctxCancel()
	}
	state.ctx, state.ctxCancel = context.WithCancel(ctx)

	state.Connection = nil
	state.ArtifactMap = NewAppMap()
	state.IDMap = IDMap{}
	state.trafficLogger = nil
	state.HeaderJar = NewHeaderJar()
	state.CurrentActionState = nil
	state.EW = statistics.ErrWarn{}
	state.Rest = nil
	state.RequestMetrics = &requestmetrics.RequestMetrics{}
	state.events = make(map[int]*Event)
	state.CurrentApp = nil
	state.CurrentUser = nil
}

// SetLogEntry set the log entry
func (state *State) SetLogEntry(entry *logger.LogEntry) {
	state.LogEntry = entry

	if entry.ShouldLogTraffic() {
		state.trafficLogger = enigmahandlers.NewTrafficLogger(entry, state.Counters)
	} else {
		state.trafficLogger = enigmahandlers.NewTrafficRequestCounter(state.Counters)
	}

	state.Rest = NewRestHandler(state.ctx, 64, state.trafficLogger, state.HeaderJar, state.VirtualProxy, state.Timeout)
}

// TrafficLogger returns the current trafficLogger
func (state *State) TrafficLogger() enigmahandlers.ITrafficLogger {
	return state.trafficLogger
}

// Randomizer get randomizer for session
func (state *State) Randomizer() helpers.Randomizer {
	state.rand.mu.Lock()
	defer state.rand.mu.Unlock()

	return state.rand.rnd
}

// SetRandomizer set randomizer for session, will not be set if already has a randomizer
// on concurrent sets, first instance to acquire lock will "win". When setting to nil, it
// will be automatically forced. Set force flag to have randomizer set even when a randomizer exists.
func (state *State) SetRandomizer(rnd helpers.Randomizer, force bool) {
	if state.rand == nil {
		state.rand = &rand{
			rnd: rnd,
		}
		return
	}

	state.rand.mu.Lock()
	defer state.rand.mu.Unlock()

	if rnd == nil {
		state.rand.rnd = nil
		return
	}

	if state.rand.rnd != nil && !force {
		return
	}

	state.rand.rnd = rnd
}

// IsAbortTriggered check if abort has been flagged
func (state *State) IsAbortTriggered() bool {
	return helpers.IsContextTriggered(state.ctx)
}

// Wait for all pending requests to finish, returns true if action state has been marked as failed
func (state *State) Wait(actionState *action.State) bool {
	state.Pending.WaitForPending(state.ctx)
	if state.Rest != nil {
		state.Rest.WaitForPending()
	}
	return actionState.Failed
}

// ContextWithTimeout new context based on ctx with default timeout
func (state *State) ContextWithTimeout(ctx context.Context) (context.Context, context.CancelFunc) {
	if ctx == nil {
		ctx = state.ctx
	}
	return context.WithTimeout(ctx, state.Timeout)
}

// ContextChangeList create changeList object and context to be used for synchronizing changes
func (state *State) ContextChangeList() (context.Context, *enigma.ChangeLists) {
	cl := enigma.ChangeLists{}
	ctxWithCL := context.WithValue(state.ctx, enigma.ChangeListsKey{}, &cl)
	return ctxWithCL, &cl
}

// ReqContext context to be used on request, includes timeout and changeList to be used for synchronizing changes.
// A request context is automatically added when using QueueRequest functions.
func (state *State) ReqContext() (context.Context, *enigma.ChangeLists, context.CancelFunc) {
	ctx, cl := state.ContextChangeList()
	ctx, cancel := state.ContextWithTimeout(ctx)
	return ctx, cl, cancel
}

// BaseContext for state. Normally shouldn't be used. Use ReqContext for for context on Sense actions, or methods handling the
// context such as QueueRequest and SendRequest
func (state *State) BaseContext() context.Context {
	return state.ctx
}

// QueueRequest Async request, add error to action state or log as warning depending on failOnError flag.
// This method adds timeout and ChangeList to ctx context and auto triggers changes. Thus ctx should not be used
// when having multiple request in a QueueRequest function, instead use SendRequest and SendRequestRaw internally in f.
// Changes can also be handled "manually" with the help of TriggerContextChanges.
func (state *State) QueueRequest(f func(ctx context.Context) error, actionState *action.State, failOnError bool, errMsg string) {
	state.QueueRequestWithCallback(f, actionState, failOnError, errMsg, nil)
}

// QueueRequestWithCallback Async request, add error to action state or log as warning depending on failOnError flag.
// This method adds timeout and ChangeList to ctx context and auto triggers changes. Thus ctx should not be used
// when having multiple request in a QueueRequest function, instead use SendRequest and SendRequestRaw internally in f.
// Changes can also be handled "manually" with the help of TriggerContextChanges.
func (state *State) QueueRequestWithCallback(f func(ctx context.Context) error, actionState *action.State, failOnError bool, errMsg string, callback func(err error)) {
	ctx, cl := state.ContextChangeList()

	// When request has executed, report errors or trigger events
	onFinished := func(err error) {
		if err != nil {
			state.onRequestError(err, actionState, failOnError, errMsg)
		} else if len(cl.Changed) > 0 {
			state.TriggerEvents(actionState, cl.Changed, cl.Closed)
		}

		if callback != nil {
			callback(err)
		}
	}

	state.Pending.QueueRequest(ctx, state.Timeout, f, state.LogEntry, onFinished)
}

func (state *State) onRequestError(err error, actionState *action.State, failOnError bool, errMsg string) {
	if failOnError {
		if actionState == nil {
			state.LogEntry.LogErrorWithMsg("actionstate nil! error not reported correctly on action", err)
			return
		}
		actionState.AddErrors(err)
	} else {
		if helpers.IsContextTriggered(state.BaseContext()) {
			return // Don't log "error" warnings when cancelling
		}
		warning := err.Error()
		if errMsg != "" {
			warning = errMsg + ". " + warning
		}
		state.LogEntry.Log(logger.WarningLevel, warning)
	}
}

// Disconnect de-registers all events and disconnects current connection
func (state *State) Disconnect() {
	if state == nil {
		return
	}
	state.LogEntry.LogDebug("Disconnect session")

	state.DeregisterAllEvents()

	if state.Connection != nil {
		if err := state.Connection.Disconnect(); err != nil {
			if state.LogEntry != nil {
				state.LogEntry.LogErrorWithMsg("error disconnecting", err)
			}
		}
	}
}

// DeregisterAllEvents for session
func (state *State) DeregisterAllEvents() {
	state.eventMu.Lock()
	defer state.eventMu.Unlock()
	for _, event := range state.events {
		if event != nil && event.Close != nil {
			event.Close()
		}
	}
	state.events = make(map[int]*Event)
}

// RegisterEvent register function to be executed on object change
func (state *State) RegisterEvent(handle int,
	event func(ctx context.Context, actionState *action.State) error,
	onClose func(), failOnError bool) {
	state.registerEvent(handle, &Event{
		F:             event,
		NoFailOnError: !failOnError,
		Close:         onClose,
	})
}

// DeRegisterEvents for handles in list
func (state *State) DeRegisterEvents(handles []int) {
	state.eventMu.Lock()
	defer state.eventMu.Unlock()
	for _, handle := range handles {
		state.deRegisterEventNoLock(handle)
	}
}

// DeRegisterEvent for handle
func (state *State) DeRegisterEvent(handle int) {
	state.eventMu.Lock()
	defer state.eventMu.Unlock()
	state.deRegisterEventNoLock(handle)
}

func (state *State) deRegisterEventNoLock(handle int) {
	if event := state.events[handle]; event != nil {
		if event.Close != nil {
			event.Close()
		}
		delete(state.events, handle)
	}
}

func (state *State) registerEvent(handle int, event *Event) {
	if state == nil || event == nil {
		return
	}
	state.eventMu.Lock()
	defer state.eventMu.Unlock()
	// todo check if already existing event, handle how?
	state.events[handle] = event
}

// TriggerEvents from change and close lists
func (state *State) TriggerEvents(actionState *action.State, chHandles, clHandles []int) {
	// handle close events
	if len(clHandles) > 0 {
		state.LogEntry.LogDebugf("Trigger close for handles %v", clHandles)
		state.Pending.IncPending()
		go func() {
			defer state.Pending.DecPending()
			state.DeRegisterEvents(clHandles)
			if state.Connection != nil && state.Connection.Sense() != nil {
				if err := state.Connection.Sense().Objects.ClearObjects(clHandles); err != nil {
					actionState.AddErrors(err)
				}
			}
		}()
	}

	// handle change events
	if len(chHandles) < 1 {
		return
	}

	state.eventMu.Lock()
	defer state.eventMu.Unlock()

	state.LogEntry.LogDebugf("Trigger events for handles %v", chHandles)
	for _, handle := range chHandles {
		if event := state.events[handle]; event != nil {
			state.Pending.IncPending()
			go func() {
				defer state.Pending.DecPending()

				if event.F != nil {
					state.QueueRequest(func(ctx context.Context) error {
						return event.F(ctx, actionState)
					}, actionState, true, "")
				}
			}()
		}
	}
}

// SendRequest and trigger any object changes synchronously
func (state *State) SendRequest(actionState *action.State, f func(ctx context.Context) error) error {
	ctx, cl, cancel := state.ReqContext()
	defer cancel()

	if err := f(ctx); err != nil {
		return errors.WithStack(err)
	}

	state.TriggerEvents(actionState, cl.Changed, cl.Closed)

	return nil
}

// SendRequestRaw send request, trigger any object changes synchronously and return raw json response.
func (state *State) SendRequestRaw(actionState *action.State, f func(ctx context.Context) (json.RawMessage, error)) (json.RawMessage, error) {
	ctx, cl, cancel := state.ReqContext()
	defer cancel()

	raw, err := f(ctx)
	if err != nil {
		return nil, errors.WithStack(err)
	}

	state.TriggerEvents(actionState, cl.Changed, cl.Closed)

	return raw, nil
}

// TriggerContextChanges gets ChangeList from context and triggers changes
func (state *State) TriggerContextChanges(ctx context.Context, actionState *action.State) {
	icl := ctx.Value(enigma.ChangeListsKey{})
	if icl == nil {
		return
	}

	cl, ok := icl.(*enigma.ChangeLists)
	if !ok {
		return
	}

	state.TriggerEvents(actionState, cl.Changed, cl.Closed)
}

// GetSessionVariable populates and returns session variables struct
func (state *State) GetSessionVariable(localData interface{}) SessionVariables {
	if state == nil {
		return SessionVariables{Local: localData}
	}

	var session uint64
	var thread uint64

	if state.LogEntry != nil && state.LogEntry.Session != nil {
		session = state.LogEntry.Session.Session
		thread = state.LogEntry.Session.Thread
	}

	sessionVars := SessionVariables{
		Session: session,
		Thread:  thread,
		Local:   localData,
	}

	if state.User != nil {
		sessionVars.User = *state.User
	}

	return sessionVars
}

// ReplaceSessionVariables execute template and replace session variables, e.g. "my app ({{.UserName}})" -> "my app (user_1)"
func (state *State) ReplaceSessionVariables(input *SyncedTemplate) (string, error) {
	return state.ReplaceSessionVariablesWithLocalData(input, nil)
}

// ReplaceSessionVariablesWithLocalData execute template and replace session variables, e.g. "my app ({{.UserName}})" -> "my app (user_1)",
// extra "local" data can be added in addition to the session variables
func (state *State) ReplaceSessionVariablesWithLocalData(input *SyncedTemplate, localData interface{}) (string, error) {
	if input == nil {
		return "", nil
	}

	if state == nil {
		return "", errors.New("nil state")
	}

	if state.LogEntry == nil {
		return "", errors.New("nil LogEntry on state")
	}

	if state.User == nil {
		return "", errors.New("nil User on state")
	}

	if state.LogEntry.Session == nil {
		return "", errors.New("nil Session on LogEntry")
	}

	buf := bytes.NewBuffer(nil)
	if err := input.Execute(buf, state.GetSessionVariable(localData)); err != nil {
		return "", errors.Wrap(err, "failed to execute variables template")
	}
	return buf.String(), nil
}

// Cancel state context
func (state *State) Cancel() {
	if state != nil {
		state.ctxCancel()
	}
}

// WSFailed Should be executed on websocket unexpectedly failing
func (state *State) WSFailed() {
	if state != nil && state.ReconnectSettings.Reconnect {
		if err := state.Reconnect(); err != nil {
			state.LogEntry.LogError(errors.Wrap(err, "failed to reconnect websocket and app"))
			state.Cancel()
			return
		}
	}
}

// GetObjectHandlerInstance for object ID and type
func (state *State) GetObjectHandlerInstance(id, typ string) ObjectHandlerInstance {
	state.objectsLock.Lock()
	defer state.objectsLock.Unlock()

	if state.objects == nil {
		state.objects = make(map[string]ObjectHandlerInstance)
	}

	instance, ok := state.objects[id]
	if ok {
		return instance
	}

	handler := GlobalObjectHandler.GetObjectHandler(typ)
	instance = handler.Instance(id)
	state.objects[id] = instance

	return instance
}

// AwaitReconnect awaits any reconnect lock to be released
func (state *State) AwaitReconnect() {
	if !state.ReconnectSettings.Reconnect {
		return
	}
	state.reconnect.pendingReconnection.WaitForPending(state.ctx)
}

// Reconnect attempts reconnecting to previously opened app
func (state *State) Reconnect() error {
	state.reconnect.pendingReconnection.IncPending()
	defer state.reconnect.pendingReconnection.DecPending()

	if !state.ReconnectSettings.Reconnect {
		return nil
	}

	if state.CurrentActionState != nil {
		state.CurrentActionState.AddErrors(wsdialer.DisconnectError{Type: enigmahandlers.SenseWsType})
	}

	reconnectStart := time.Now()
	var attempts int
	defer func() {
		if state.LogEntry != nil {
			state.LogEntry.LogInfo("WebsocketReconnect",
				fmt.Sprintf("success=%v;attempts=%d;TimeSpent=%d", state.reconnect.err == nil, attempts, time.Since(reconnectStart).Milliseconds()))
		}
	}()

	// Get currently subscribed objects
	var subscribedObjects []string
	var sheetObjects []string
	if state.Connection != nil && state.Connection.Sense() != nil {
		subscribedObjects = make([]string, 0, state.Connection.Sense().Objects.Len())
		_ = state.Connection.Sense().Objects.ForEach(func(obj *enigmahandlers.Object) error {
			if obj == nil || obj.ID == "" {
				return nil
			}

			switch obj.Type {
			case enigmahandlers.ObjTypeSheet:
				if sheetObjects == nil {
					sheetObjects = make([]string, 0, 1)
				}
				sheetObjects = append(sheetObjects, obj.ID)
			case enigmahandlers.ObjTypeApp:
				// will be set when re-attaching session
			default:
				subscribedObjects = append(subscribedObjects, obj.ID)
			}

			return nil
		})
	}

	if state == nil || state.reconnect.reconnectFunc == nil {
		state.reconnect.err = nil
		return nil // we should not try to reconnect
	}

	backOff := state.ReconnectSettings.Backoff
	if len(backOff) < 1 {
		backOff = defaultReconnectBackoff
	}

reconnectLoop:
	for i, waitTime := range backOff {
		helpers.WaitFor(state.BaseContext(), time.Duration(waitTime*float64(time.Second)))

		reConnectActionState := &action.State{}

		attempts = i + 1
		if _, err := state.reconnect.reconnectFunc(); err != nil {
			state.reconnect.err = errors.Wrap(err, "Failed connecting to sense server")
			continue reconnectLoop
		}

		if err := state.SetupChangeChan(); err != nil {
			state.reconnect.err = errors.Wrap(err, "failed to setup change channel")
			continue reconnectLoop
		}

		upLink := state.Connection.Sense()

		doc, err := state.GetActiveDoc(reConnectActionState, upLink)
		if err != nil {
			state.reconnect.err = errors.WithStack(err)
			break reconnectLoop // no active doc, don't try re connecting again
		}

		// set active doc as current app
		if err := upLink.SetCurrentApp(doc.GenericId, doc); err != nil {
			state.reconnect.err = errors.WithStack(err)
			break reconnectLoop
		}

		// Re add any "current" sheets
		for _, id := range sheetObjects {
			if _, _, err := state.GetSheet(reConnectActionState, state.Connection.Sense(), id); err != nil {
				state.reconnect.err = errors.WithStack(err)
				break reconnectLoop
			}
		}

		var wg sync.WaitGroup
		// re-subscribe to objects
		for _, id := range subscribedObjects {
			localId := id
			wg.Add(1)
			state.QueueRequest(func(ctx context.Context) error {
				defer wg.Done()
				GetAndAddObjectSync(state, reConnectActionState, localId)
				return nil
			}, reConnectActionState, true, "")
		}
		wg.Wait()

		state.reconnect.err = reConnectActionState.Errors()
		switch errors.Cause(state.reconnect.err).(type) {
		case nil:
			return nil // successful re-connect
		case NoActiveDocError:
			break reconnectLoop // invalid doc, don't try more re-connects
		}
	}

	return errors.Wrap(state.reconnect.err, "Reconnect error")
}

// SetReconnectFunc sets current app re-connect function
func (state *State) SetReconnectFunc(f func() (string, error)) {
	if state == nil {
		return
	}
	state.reconnect.reconnectFunc = f
}

// GetReconnectError from latest finished reconnect attempt
func (state *State) GetReconnectError() error {
	return state.reconnect.err
}

// IsSenseWebsocketDisconnected checks if error is caused by websocket disconnect
func (state *State) IsSenseWebsocketDisconnected(err error) bool {
	disconnectErr, ok := helpers.TrueCause(err).(wsdialer.DisconnectError)
	if ok && disconnectErr.Type == enigmahandlers.SenseWsType {
		return true
	}
	return false
}

//CurrentSenseApp returns currently set sense app or error if none found
func (state *State) CurrentSenseApp() (*senseobjects.App, error) {
	uplink, err := state.CurrentSenseUplink()
	if err != nil {
		return nil, errors.WithStack(err)
	}

	if uplink.CurrentApp == nil {
		return nil, errors.New("no current sense app set")
	}

	return uplink.CurrentApp, nil
}

// CurrentSenseUplink return currently set sense uplink or error if none found
func (state *State) CurrentSenseUplink() (*enigmahandlers.SenseUplink, error) {
	if state == nil {
		return nil, errors.New("nil state")
	}

	if state.Connection == nil {
		return nil, errors.New("no current connection set")
	}

	if state.Connection.Sense() == nil {
		return nil, errors.New("no current sense uplink set")
	}

	return state.Connection.Sense(), nil
}

// SetupEventWebsocketAsync setup event websocket and listener
func (state *State) SetupEventWebsocketAsync(actionState *action.State, nurl neturl.URL, allowuntrusted bool) {
	// change scheme if set to http or https
	switch nurl.Scheme {
	case "http:":
		nurl.Scheme = "ws"
	case "https":
		nurl.Scheme = "wss"
	}
	state.eventWsLock.Lock()
	if state.eventWs != nil {
		if err := state.eventWs.Close(); err != nil && state.LogEntry != nil {
			state.LogEntry.Log(logger.WarningLevel, err)
		}
		state.eventWs = nil
	}

	state.QueueRequest(func(ctx context.Context) error {
		defer state.eventWsLock.Unlock()
		currentActionState := func() *action.State { return state.CurrentActionState }
		metricslogger := &EventMetricsLogger{LogEntry: state.LogEntry}
		var err error
		state.eventWs, err = eventws.SetupEventSocket(ctx, state.BaseContext(), state.Timeout, state.Cookies, state.trafficLogger, metricslogger, &nurl,
			state.HeaderJar.GetHeader(nurl.Hostname()), allowuntrusted, state.RequestMetrics, currentActionState)
		if err != nil {
			return errors.WithStack(err)
		}

		// enable re-connect of event websocket
		state.eventWs.Reconnect.GetContext = state.BaseContext
		state.eventWs.Reconnect.AutoReconnect = true
		state.eventWs.Reconnect.Backoff = state.ReconnectSettings.Backoff
		state.eventWs.Reconnect.OnReconnectStart = func() {
			if state == nil {
				return
			}
			state.Pending.IncPending() // "Stop" current action if reaching end to minimize effect on subsequent action due to re-connect
			if state.LogEntry != nil {
				state.LogEntry.LogDebug("Start re-connect of event websocket")
			}
			state.eventWs.FakeEvent(eventws.Event{
				Operation: EventWsReconnectStarted,
			})
		}
		state.eventWs.Reconnect.OnReconnectDone = func(err error, attempts int, timeSpent time.Duration) {
			if state == nil {
				return
			}
			defer state.Pending.DecPending()
			if state.LogEntry != nil {
				state.LogEntry.LogDebug("End re-connect of event websocket")
				state.LogEntry.LogInfo("EventWsReconnect", fmt.Sprintf("success=%v;attempts=%d;TimeSpent=%d", err == nil, attempts, timeSpent))
			}
			if err != nil && !state.IsAbortTriggered() && state.CurrentActionState != nil {
				state.CurrentActionState.AddErrors(errors.Wrap(err, "error reconnecting event websocket"))
			}
			state.eventWs.FakeEvent(eventws.Event{
				Operation: EventWsReconnectEnded,
				Success:   err == nil,
			})
		}
		return nil
	}, actionState, true, "")
}

// EventWebsocket returns current established event websocket or nil
func (state *State) EventWebsocket() *eventws.EventWebsocket {
	state.eventWsLock.Lock()
	defer state.eventWsLock.Unlock()

	return state.eventWs
}

func (lgr *EventMetricsLogger) SocketOpenMetric(url *neturl.URL, duration time.Duration) {
	if lgr == nil || lgr.LogEntry == nil {
		return
	}

	path := ""
	if url != nil {
		path = url.Path
	}

	lgr.LogEntry.LogTrafficMetric(duration.Nanoseconds(), 0, 0, -1, path, "Open", "EventWS")
}

// ClearObjectSubscriptions and currently subscribed objects
func (state *State) ClearObjectSubscriptions() {
	upLink := state.Connection.Sense()
	// Clear subscribed objects
	clearedObjects, errClearObject := upLink.Objects.ClearObjectsOfType(enigmahandlers.ObjTypeGenericObject)
	if errClearObject != nil {
		state.LogEntry.Log(logger.WarningLevel, clearedObjects)
	}
	state.DeRegisterEvents(clearedObjects)

	// Clear any sheets set
	clearedObjects, errClearObject = upLink.Objects.ClearObjectsOfType(enigmahandlers.ObjTypeSheet)
	if errClearObject != nil {
		state.LogEntry.Log(logger.WarningLevel, clearedObjects)
	}
	state.DeRegisterEvents(clearedObjects)
}

// ClearSubscribedObjects unsubscribes from listed objects
func (state *State) ClearSubscribedObjects(IDs []string) error {
	upLink := state.Connection.Sense()
	for _, id := range IDs {
		obj, err := upLink.Objects.GetObjectByID(id)
		if err != nil {
			return errors.WithStack(err)
		}
		if err := upLink.Objects.ClearObject(obj.Handle); err != nil {
			return errors.WithStack(err)
		}
		state.DeRegisterEvent(obj.Handle)
	}
	return nil
}<|MERGE_RESOLUTION|>--- conflicted
+++ resolved
@@ -64,28 +64,12 @@
 
 	// State for user
 	State struct {
-<<<<<<< HEAD
-		Cookies          http.CookieJar
-		VirtualProxy     string
-		Connection       IConnection
-		ArtifactMap      *ArtifactMap
-		IDMap            IDMap
-		HeaderJar        *HeaderJar
-		Timeout          time.Duration
-		User             *users.User
-		OutputsDir       string
-		CurrentApp       *ArtifactEntry
-		CurrentUser      *elasticstructs.User
-		Counters         *statistics.ExecutionCounters
-		DataConnectionId string
-=======
 		Cookies           http.CookieJar
 		VirtualProxy      string
 		Connection        IConnection
 		ArtifactMap       *ArtifactMap
 		IDMap             IDMap
 		HeaderJar         *HeaderJar
-		LoggedIn          bool
 		Timeout           time.Duration
 		User              *users.User
 		OutputsDir        string
@@ -93,7 +77,6 @@
 		CurrentUser       *elasticstructs.User
 		Counters          *statistics.ExecutionCounters
 		DataConnectionIDs DataConnectionIDs
->>>>>>> d51ca9ba
 		// CurrentActionState will contain the state of the latest action to be started
 		CurrentActionState *action.State
 		LogEntry           *logger.LogEntry
