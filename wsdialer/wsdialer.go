--- conflicted
+++ resolved
@@ -1,16 +1,12 @@
 package wsdialer
 
 import (
-<<<<<<< HEAD
+	"bufio"
 	"bytes"
-=======
-	"bufio"
->>>>>>> a0dbffc6
 	"context"
 	"crypto/tls"
 	"fmt"
 	"io"
-	"io/ioutil"
 	"net"
 	"net/http"
 	neturl "net/url"
@@ -18,7 +14,6 @@
 	"sync"
 	"time"
 
-	"github.com/gobwas/ws"
 	gobwas "github.com/gobwas/ws"
 	"github.com/gobwas/ws/wsutil"
 	"github.com/pkg/errors"
@@ -188,10 +183,10 @@
 func readMessage(r io.Reader, m []wsutil.Message, maxFrameSize int64) ([]wsutil.Message, error) {
 	rd := wsutil.Reader{
 		Source:    r,
-		State:     ws.StateClientSide,
+		State:     gobwas.StateClientSide,
 		CheckUTF8: true,
-		OnIntermediate: func(hdr ws.Header, src io.Reader) error {
-			bts, err := ioutil.ReadAll(src)
+		OnIntermediate: func(hdr gobwas.Header, src io.Reader) error {
+			bts, err := io.ReadAll(src)
 			if err != nil {
 				return err
 			}
