package scenario

import (
	"encoding/json"
	"fmt"
	neturl "net/url"
	"strings"
	"sync"

	"github.com/pkg/errors"
	"github.com/qlik-oss/gopherciser/action"
	"github.com/qlik-oss/gopherciser/connection"
	"github.com/qlik-oss/gopherciser/elasticstructs"
	"github.com/qlik-oss/gopherciser/logger"
	"github.com/qlik-oss/gopherciser/session"
)

type (
	ElasticOpenHubSettings struct{}
)

// UnmarshalJSON unmarshal ElasticOpenHubSettings
func (openHub *ElasticOpenHubSettings) UnmarshalJSON(arg []byte) error {
	deprecatedSettings := struct {
		StreamMode interface{} `json:"streams"`
		StreamList []string    `json:"streamlist"`
	}{}

	if err := json.Unmarshal(arg, &deprecatedSettings); err == nil {
		if deprecatedSettings.StreamMode != nil {
			if mode, ok := deprecatedSettings.StreamMode.(string); !ok || mode != "default" {
				return errors.Errorf("action<%s> no longer supports streams, use %s", ActionElasticOpenHub, ActionElasticExplore)
			}
		}
		if len(deprecatedSettings.StreamList) > 0 {
			return errors.Errorf("action<%s> no longer supports streamlist, use %s", ActionElasticOpenHub, ActionElasticExplore)
		}
	} else {
		return err
	}

	*openHub = ElasticOpenHubSettings{}
	return nil
}

// Execute open Efe hub
func (openHub ElasticOpenHubSettings) Execute(sessionState *session.State, actionState *action.State, connection *connection.ConnectionSettings, label string, reset func()) {
	if !sessionState.LoggedIn {
		headers, err := connection.GetHeaders(sessionState)
		if err != nil {
			actionState.AddErrors(errors.Wrap(err, "Failed to connect using ElasticOpenHub"))
			return
		}
		host, err := connection.GetHost()
		if err != nil {
			actionState.AddErrors(errors.Wrap(err, "Failed to extract hostname"))
			return
		}
		sessionState.HeaderJar.SetHeader(host, headers)
		sessionState.LoggedIn = true
	}

	// New hub connection, clear any existing apps.
	sessionState.ArtifactMap = session.NewAppMap()

	client, err := session.DefaultClient(connection, sessionState)
	if err != nil {
		actionState.AddErrors(errors.WithStack(err))
		return
	}

	sessionState.Rest.SetClient(client)

	host, err := connection.GetRestUrl()
	if err != nil {
		actionState.AddErrors(err)
		return
	}

	getLocale(sessionState, actionState, host)

	sessionState.Rest.GetAsyncWithCallback(fmt.Sprintf("%s/api/v1/collections/favorites", host), actionState, sessionState.LogEntry, nil, func(err error, req *session.RestRequest) {
		if err != nil {
			return // request had errors, don't parse response
		}

		var favorites elasticstructs.Favorites
		if err := jsonit.Unmarshal(req.ResponseBody, &favorites); err != nil {
			actionState.AddErrors(errors.Wrap(err, "failed to unmarshal favorites"))
			return
		}
		favCollection := elasticstructs.Collection{Name: "Favorites", ID: favorites.ID}
		if favCollection.ID == "" {
			actionState.AddErrors(errors.New("No favorite collection id"))
			return
		}
		sessionState.Rest.GetAsyncWithCallback(fmt.Sprintf("%s/api/v1/collections/%s/items?limit=24&sort=-createdAt", host, favCollection.ID), actionState, sessionState.LogEntry, nil, func(err error, collectionRequest *session.RestRequest) {
			fillAppMapFromItemRequest(sessionState, actionState, collectionRequest, false)
		})
	})

	var spaces []elasticstructs.Space
	sessionState.Rest.GetAsyncWithCallback(fmt.Sprintf("%s/api/v1/spaces?limit=100", host), actionState, sessionState.LogEntry, nil, func(err error, req *session.RestRequest) {
		spaces = fillArtifactsFromSpaces(sessionState, actionState, req, false) // Will have execute after next sessionState.Wait
	})

	sessionState.Rest.GetAsync(fmt.Sprintf("%s/api/v1/features", host), actionState, sessionState.LogEntry, nil)
	sessionState.Rest.GetAsync(fmt.Sprintf("%s/api/v1/licenses/status", host), actionState, sessionState.LogEntry, nil)
	sessionState.Rest.GetAsync(fmt.Sprintf("%s/api/v1/quotas?reportUsage=true", host), actionState, sessionState.LogEntry, nil)
	userDataReq := sessionState.Rest.GetAsync(fmt.Sprintf("%s/api/v1/users/me", host), actionState, sessionState.LogEntry, nil)

	// some systems has v0, just warn on identity-providers error
	optionsNoError := session.DefaultReqOptions()
	optionsNoError.FailOnError = false
	sessionState.Rest.GetAsync(fmt.Sprintf("%s/api/v1/identity-providers/me/meta", host), actionState, sessionState.LogEntry, &optionsNoError)

	if sessionState.Wait(actionState) {
		return // we had an error
	}

	var userData elasticstructs.User
	if err := jsonit.Unmarshal(userDataReq.ResponseBody, &userData); err != nil {
		actionState.AddErrors(errors.Wrap(err, "failed unmarshaling user data"))
		return
	}
	sessionState.CurrentUser = &userData
	sessionState.LogEntry.LogInfo("TenantUser", strings.Join([]string{userData.Name, userData.Subject, userData.ID, userData.TenantID}, ";"))

	sessionState.Rest.GetAsync(fmt.Sprintf("%s/api/v1/tenants/me", host), actionState, sessionState.LogEntry, nil)

	// This get items request is done by client, but resulting apps are never shown to users
	sessionState.Rest.GetAsyncWithCallback(fmt.Sprintf("%s/api/v1/items?sort=-updatedAt&limit=24", host), actionState, sessionState.LogEntry, nil, func(err error, req *session.RestRequest) {
		fillAppMapFromItemRequest(sessionState, actionState, req, false) // todo should we fill map as these are never shown to user?
	})

	if len(spaces) > 0 {
		// we own or are a part of a at least one space, send evaluation request for all these spaces
		var evaluation elasticstructs.Evaluation
		evaluation.Resources = make([]elasticstructs.EvaluationResource, 0, len(spaces))
		for _, space := range spaces {
			evaluation.Resources = append(evaluation.Resources, elasticstructs.EvaluationResource{
				ID:   space.ID,
				Type: "app",
				Properties: elasticstructs.EvaluationProperties{
					SpaceID: space.ID,
				},
			})
		}

		postData, err := jsonit.Marshal(evaluation)
		if err != nil {
			actionState.AddErrors(errors.Wrap(err, "failed to marshal evaluation request"))
		}

		sessionState.Rest.PostAsync(fmt.Sprintf("%s/api/v1/policies/evaluation", host), actionState, sessionState.LogEntry, postData, nil)
	}

	if sessionState.Wait(actionState) {
		return // we had an error
	}

	// send evaluation request
	evaluation := elasticstructs.Evaluation{
		Resources: []elasticstructs.EvaluationResource{
			{
				ID:   userData.ID,
				Type: "app",
				Properties: elasticstructs.EvaluationProperties{
					Owner: userData.Subject,
				},
			},
			// todo these 3 should also be evaluated, unfortunately the first existence of the ID's are in a javascript for the client and thus not reachable for us and can't be tested.
			//{
			//	ID:   "",
			//	Type: "collection",
			//	Properties: elasticstructs.EvaluationProperties{
			//		Type: "public",
			//	},
			//},
			//{
			//	ID:   "",
			//	Type: "space",
			//	Properties: elasticstructs.EvaluationProperties{
			//		Type: "shared",
			//	},
			//},
			//{
			//	ID:   "",
			//	Type: "space",
			//	Properties: elasticstructs.EvaluationProperties{
			//		Type: "managed",
			//	},
			//},
		},
	}

	postData, err := jsonit.Marshal(evaluation)
	if err != nil {
		actionState.AddErrors(errors.Wrap(err, "failed to marshal evaluation request"))
		return
	}

	sessionState.Rest.PostAsync(fmt.Sprintf("%s/api/v1/policies/evaluation", host), actionState, sessionState.LogEntry, postData, nil)
	sessionState.Rest.GetAsync(fmt.Sprintf("%s/api/v1/qlik-groups?tenantId=%s&limit=0&fields=displayName", host, userData.TenantID), actionState, sessionState.LogEntry, nil)
	sessionState.Rest.GetAsync(fmt.Sprintf("%s/api/v1/api-keys/configs/%s", host, userData.TenantID), actionState, sessionState.LogEntry, nil)
	sessionState.Rest.GetAsync(fmt.Sprintf("%s/api/v1/users?tenantId=%s&limit=0&fields=name,picture,email,status&status=active,disabled", host, userData.TenantID), actionState, sessionState.LogEntry, nil)
	sessionState.Rest.GetAsync(fmt.Sprintf("%s/api/v1/items?sort=-updatedAt&limit=24&resourceType=sharingservicetask", host), actionState, sessionState.LogEntry, nil)
	sessionState.Rest.GetAsync(fmt.Sprintf("%s/api/v1/web-notifications", host), actionState, sessionState.LogEntry, nil)
	sessionState.Rest.GetAsync(fmt.Sprintf("%s/api/v1/subscriptions", host), actionState, sessionState.LogEntry, nil)
	sessionState.Rest.GetAsync(fmt.Sprintf("%s/api/v1/qix-datafiles/quota", host), actionState, sessionState.LogEntry, nil)

<<<<<<< HEAD
	sessionState.Rest.GetAsyncWithCallback(fmt.Sprintf("%s/api/v1/dc-dataconnections?alldatafiles=true&allspaces=true&personal=true&owner=default&extended=true", host), actionState, sessionState.LogEntry, nil, func(err error, req *session.RestRequest) {
		var datafilesResp elasticstructs.DataFilesResp
		var qID string
		var qName = "DataFiles"
		if err := jsonit.Unmarshal(req.ResponseBody, &datafilesResp); err != nil {
			actionState.AddErrors(errors.Wrap(err, "failed unmarshaling dataconnections data"))
			return
		}
		for _, datafilesresp := range datafilesResp.Data {
			if datafilesresp.QName == qName && datafilesresp.Space == "" {
				qID = datafilesresp.QID
				break
			}
		}

		if qID == "" {
			actionState.AddErrors(errors.Errorf("failed to find qID in dataconnections for <%s>", qName))
		} else {
			sessionState.DataConnectionId = qID
			sessionState.Rest.GetAsync(fmt.Sprintf("%s/api/v1/qix-datafiles?top=1000&connectionId=%s", host, qID), actionState, sessionState.LogEntry, nil)
		}
	})
=======
	FetchDataConnectionId(sessionState, actionState, host, false)
>>>>>>> 80b086f0

	sessionState.Rest.GetAsyncWithCallback(fmt.Sprintf("%s/api/v1/items?sort=-createdAt&limit=24&ownerId=%s", host, userData.ID), actionState, sessionState.LogEntry, nil, func(err error, req *session.RestRequest) {
		fillAppMapFromItemRequest(sessionState, actionState, req, false)
	})

	eventwsUrl, err := neturl.Parse(host)
	if err != nil {
		actionState.AddErrors(errors.WithStack(err))
		return
	}

	if connection.Security {
		eventwsUrl.Scheme = "wss"
	} else {
		eventwsUrl.Scheme = "ws"
	}
	eventwsUrl.Path = "api/v1/events"
	sessionState.SetupEventWebsocketAsync(actionState, *eventwsUrl, connection.Allowuntrusted)

	if sessionState.Wait(actionState) {
		return // we had an error
	}

	// Debug log of artifact map in it's entirety
	if err := sessionState.ArtifactMap.LogMap(sessionState.LogEntry); err != nil {
		sessionState.LogEntry.Log(logger.WarningLevel, err)
	}
}

// get locale is semi-async, the first request is synchronous and sub-sequent request/-s async.
func getLocale(sessionState *session.State, actionState *action.State, host string) {
	var firstReq sync.WaitGroup
	firstReq.Add(1)
	sessionState.Rest.GetAsyncWithCallback(fmt.Sprintf("%s/api/v1/locale", host), actionState, sessionState.LogEntry, &session.ReqOptions{FailOnError: false}, func(err error, req *session.RestRequest) {
		firstReq.Done()

		if err == nil {
			err = session.CheckResponseStatus(req, []int{200})
		}

		// Retry first request once in case of error
		if err != nil {
			sessionState.Rest.GetAsyncWithCallback(fmt.Sprintf("%s/api/v1/locale", host), actionState, sessionState.LogEntry, nil, func(err error, req *session.RestRequest) {
				if err != nil {
					return
				}
				sendTranslationRequest(sessionState, actionState, req.ResponseBody, host)
			})
			return
		}

		sendTranslationRequest(sessionState, actionState, req.ResponseBody, host)
	})

	// make sure first /locale request has received a response before sending subsequent requests
	firstReq.Wait()
}

func sendTranslationRequest(sessionState *session.State, actionState *action.State, localeRaw json.RawMessage, host string) {
	var locale elasticstructs.Locale
	if err := jsonit.Unmarshal(localeRaw, &locale); err != nil {
		actionState.AddErrors(errors.Wrap(err, "failed to unmarshal locale"))
		return
	}
	// Get the translations for current locale, i.e en.json for English
	sessionState.Rest.GetAsync(fmt.Sprintf("%s/%s.json", host, locale.Locale), actionState, sessionState.LogEntry, nil)
}

func fillAppMapFromItemRequest(sessionState *session.State, actionState *action.State, itemRequest *session.RestRequest, doPage bool) {
	//Make to wait for requests done here in pending handler
	sessionState.Pending.IncPending()
	defer sessionState.Pending.DecPending()

	if err := session.CheckResponseStatus(itemRequest, []int{200}); err != nil {
		actionState.AddErrors(errors.Wrapf(err, "failed to get collection <%s>", string(itemRequest.ResponseBody)))
		return
	}
	collectionItemsRaw := itemRequest.ResponseBody
	var collectionItems elasticstructs.CollectionItems
	if err := jsonit.Unmarshal(collectionItemsRaw, &collectionItems); err != nil {
		actionState.AddErrors(errors.Wrapf(err, "failed unmarshaling collection items in <%s>", itemRequest.ResponseBody))
		return
	}
	err := fillAppMapFromCollection(sessionState.ArtifactMap, &collectionItems)
	if err != nil {
		actionState.AddErrors(errors.Wrap(err, "failed to add apps to ArtifactMap"))
		return
	}

	if doPage && collectionItems.Links.Next.Href != "" {
		sessionState.Rest.GetAsyncWithCallback(collectionItems.Links.Next.Href, actionState, sessionState.LogEntry, nil, func(e error, req *session.RestRequest) {
			fillAppMapFromItemRequest(sessionState, actionState, req, true)
		})
	}
}

func fillAppMapFromCollection(appMap *session.ArtifactMap, items *elasticstructs.CollectionItems) error {
	appsResp := make([]session.AppsResp, 0, len(items.Data))
	for _, item := range items.Data {
		appsResp = append(appsResp, session.AppsResp{Title: item.Name, Name: item.Name, ID: item.ResourceID, ItemID: item.ID})
	}
	err := appMap.FillAppsUsingName(&session.AppData{Data: appsResp})
	if err != nil {
		return err
	}
	return nil
}

// fillArtifactsFromSpaces pages synchronously if doPage = true and returns a list of all spaces
func fillArtifactsFromSpaces(sessionState *session.State, actionState *action.State, spacesReq *session.RestRequest, doPage bool) []elasticstructs.Space {
	if err := session.CheckResponseStatus(spacesReq, []int{200}); err != nil {
		actionState.AddErrors(errors.Wrapf(err, "failed to get spaces <%s>", string(spacesReq.ResponseBody)))
		return nil
	}

	var spaces elasticstructs.Spaces
	if err := jsonit.Unmarshal(spacesReq.ResponseBody, &spaces); err != nil {
		actionState.AddErrors(errors.Wrap(err, "failed unmarshaling spaces"))
		return nil
	}

	sessionState.ArtifactMap.FillSpaces(spaces.Data)
	allSpaces := spaces.Data
	if doPage && spaces.Links.Next.Href != "" {
		if _, err := sessionState.Rest.GetSyncWithCallback(spaces.Links.Next.Href, actionState, sessionState.LogEntry, nil, func(err error, req *session.RestRequest) {
			newSpaces := fillArtifactsFromSpaces(sessionState, actionState, req, true)
			if len(newSpaces) > 0 {
				allSpaces = append(allSpaces, newSpaces...)
			}
		}); err != nil {
			return nil // error already reported on actionState
		}
	}

	return allSpaces
}

func fillArtifactsFromSpace(sessionState *session.State, actionState *action.State, spaceReq *session.RestRequest) *elasticstructs.Space {
	if err := session.CheckResponseStatus(spaceReq, []int{200}); err != nil {
		actionState.AddErrors(errors.Wrapf(err, "failed to get space <%s>", string(spaceReq.ResponseBody)))
		return nil
	}
	var space elasticstructs.Space
	if err := jsonit.Unmarshal(spaceReq.ResponseBody, &space); err != nil {
		actionState.AddErrors(errors.Wrap(err, "failed unmarshaling space"))
		return nil
	}
	sessionState.ArtifactMap.AddSpace(space)
	return &space
}

// Validate open Efe hub settings
func (openHub ElasticOpenHubSettings) Validate() (err error) {
	return nil
}

// AppStructureAction implements AppStructureAction interface
func (openHub ElasticOpenHubSettings) AppStructureAction() (*AppStructureInfo, []Action) {
	return &AppStructureInfo{
		IsAppAction: false,
		Include:     true,
	}, nil
}<|MERGE_RESOLUTION|>--- conflicted
+++ resolved
@@ -209,32 +209,7 @@
 	sessionState.Rest.GetAsync(fmt.Sprintf("%s/api/v1/subscriptions", host), actionState, sessionState.LogEntry, nil)
 	sessionState.Rest.GetAsync(fmt.Sprintf("%s/api/v1/qix-datafiles/quota", host), actionState, sessionState.LogEntry, nil)
 
-<<<<<<< HEAD
-	sessionState.Rest.GetAsyncWithCallback(fmt.Sprintf("%s/api/v1/dc-dataconnections?alldatafiles=true&allspaces=true&personal=true&owner=default&extended=true", host), actionState, sessionState.LogEntry, nil, func(err error, req *session.RestRequest) {
-		var datafilesResp elasticstructs.DataFilesResp
-		var qID string
-		var qName = "DataFiles"
-		if err := jsonit.Unmarshal(req.ResponseBody, &datafilesResp); err != nil {
-			actionState.AddErrors(errors.Wrap(err, "failed unmarshaling dataconnections data"))
-			return
-		}
-		for _, datafilesresp := range datafilesResp.Data {
-			if datafilesresp.QName == qName && datafilesresp.Space == "" {
-				qID = datafilesresp.QID
-				break
-			}
-		}
-
-		if qID == "" {
-			actionState.AddErrors(errors.Errorf("failed to find qID in dataconnections for <%s>", qName))
-		} else {
-			sessionState.DataConnectionId = qID
-			sessionState.Rest.GetAsync(fmt.Sprintf("%s/api/v1/qix-datafiles?top=1000&connectionId=%s", host, qID), actionState, sessionState.LogEntry, nil)
-		}
-	})
-=======
 	FetchDataConnectionId(sessionState, actionState, host, false)
->>>>>>> 80b086f0
 
 	sessionState.Rest.GetAsyncWithCallback(fmt.Sprintf("%s/api/v1/items?sort=-createdAt&limit=24&ownerId=%s", host, userData.ID), actionState, sessionState.LogEntry, nil, func(err error, req *session.RestRequest) {
 		fillAppMapFromItemRequest(sessionState, actionState, req, false)
